--- conflicted
+++ resolved
@@ -38,23 +38,6 @@
         filename: P,
         entry: ExtnManifestEntry,
     ) -> Option<LoadedLibrary> {
-<<<<<<< HEAD
-        let r = Library::new(filename.as_ref());
-        if r.is_err() {
-            debug!("Extn not found");
-            return None;
-        }
-
-        let library = r.unwrap();
-        let metadata = load_extn_library_metadata(&library);
-        debug!(
-            "LoadExtensionMetadataStep: metadata {:?} from {}",
-            metadata,
-            filename.as_ref().to_str().unwrap()
-        );
-        if let Some(metadata) = metadata {
-            return Some(LoadedLibrary::new(library, metadata, entry));
-=======
         match Library::new(&filename) {
             Ok(library) => load_extn_library_metadata(&library)
                 .map(|metadata| LoadedLibrary::new(library, metadata, entry)),
@@ -62,8 +45,14 @@
                 debug!("Extn not found: {:?}", err);
                 None
             }
->>>>>>> d243c6dc
         }
+
+        let library = r.unwrap();
+        let metadata = load_extn_library_metadata(&library);
+        if let Some(metadata) = metadata {
+            return Some(LoadedLibrary::new(library, metadata, entry));
+        }
+        None
     }
 }
 
