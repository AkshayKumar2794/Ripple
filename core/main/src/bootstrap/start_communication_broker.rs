--- conflicted
+++ resolved
@@ -46,11 +46,7 @@
         }
         // Setup the endpoints from the manifests
         let mut endpoint_state = ps.clone().endpoint_state;
-<<<<<<< HEAD
         endpoint_state.build_thunder_endpoint().await;
-=======
-        endpoint_state.build_thunder_endpoint(Some(state.platform_state.clone()));
->>>>>>> fd838798
         Ok(())
     }
 }
@@ -71,9 +67,7 @@
         }
         // Setup the endpoints from the manifests
         let mut endpoint_state = ps.clone().endpoint_state;
-        endpoint_state
-            .build_other_endpoints(ps.clone(), ps.session_state.get_account_session())
-            .await;
+        endpoint_state.build_other_endpoints(ps.clone(), ps.session_state.get_account_session());
         Ok(())
     }
 }