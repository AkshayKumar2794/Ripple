// Copyright 2023 Comcast Cable Communications Management, LLC
//
// Licensed under the Apache License, Version 2.0 (the "License");
// you may not use this file except in compliance with the License.
// You may obtain a copy of the License at
//
// http://www.apache.org/licenses/LICENSE-2.0
//
// Unless required by applicable law or agreed to in writing, software
// distributed under the License is distributed on an "AS IS" BASIS,
// WITHOUT WARRANTIES OR CONDITIONS OF ANY KIND, either express or implied.
// See the License for the specific language governing permissions and
// limitations under the License.
//
// SPDX-License-Identifier: Apache-2.0
//

use ripple_sdk::{
    api::{
        firebolt::fb_capabilities::JSON_RPC_STANDARD_ERROR_INVALID_PARAMS,
        gateway::rpc_gateway_api::{
            ApiMessage, ApiProtocol, CallContext, JsonRpcApiResponse, RpcRequest,
        },
        session::AccountSession,
    },
    extn::extn_client_message::{ExtnEvent, ExtnMessage},
    framework::RippleResponse,
    log::error,
    tokio::{
        self,
        sync::mpsc::{self, Receiver, Sender},
    },
    utils::error::RippleError,
};
use serde::{Deserialize, Serialize};
use serde_json::{json, Value};
use std::{
    collections::HashMap,
    sync::{
        atomic::{AtomicU64, Ordering},
        Arc, RwLock,
    },
};

use crate::{
    firebolt::firebolt_gateway::{FireboltGatewayCommand, JsonRpcError},
    service::extn::ripple_client::RippleClient,
    state::platform_state::PlatformState,
    utils::router_utils::{return_api_message_for_transport, return_extn_response},
};

use super::{
    http_broker::HttpBroker,
    rules_engine::{jq_compile, Rule, RuleEndpoint, RuleEndpointProtocol, RuleEngine},
    thunder_broker::ThunderBroker,
    websocket_broker::WebsocketBroker,
};

#[derive(Clone, Debug)]
pub struct BrokerSender {
    pub sender: Sender<BrokerRequest>,
}

#[derive(Clone, Debug)]
pub struct BrokerCleaner {
    pub cleaner: Option<Sender<String>>,
}

impl BrokerCleaner {
    async fn cleanup_session(&self, appid: &str) {
        if let Some(cleaner) = self.cleaner.clone() {
            if let Err(e) = cleaner.send(appid.to_owned()).await {
                error!("Couldnt cleanup {} {:?}", appid, e)
            }
        }
    }
}

#[derive(Clone, Debug)]
pub struct BrokerRequest {
    pub rpc: RpcRequest,
    pub rule: Rule,
    pub subscription_processed: Option<bool>,
}

pub type BrokerSubMap = HashMap<String, Vec<BrokerRequest>>;

#[derive(Clone, Debug)]
pub struct BrokerConnectRequest {
    pub key: String,
    pub endpoint: RuleEndpoint,
    pub sub_map: BrokerSubMap,
    pub session: Option<AccountSession>,
    pub reconnector: Sender<BrokerConnectRequest>,
}

impl BrokerConnectRequest {
    pub fn new(
        key: String,
        endpoint: RuleEndpoint,
        reconnector: Sender<BrokerConnectRequest>,
    ) -> Self {
        Self {
            key,
            endpoint,
            sub_map: HashMap::new(),
            session: None,
            reconnector,
        }
    }

    pub fn new_with_sesssion(
        key: String,
        endpoint: RuleEndpoint,
        reconnector: Sender<BrokerConnectRequest>,
        session: Option<AccountSession>,
    ) -> Self {
        Self {
            key,
            endpoint,
            sub_map: HashMap::new(),
            session,
            reconnector,
        }
    }
}

impl BrokerRequest {
    pub fn is_subscription_processed(&self) -> bool {
        self.subscription_processed.is_some()
    }
}

impl BrokerRequest {
    pub fn new(rpc_request: &RpcRequest, rule: Rule) -> BrokerRequest {
        BrokerRequest {
            rpc: rpc_request.clone(),
            rule,
            subscription_processed: None,
        }
    }

    pub fn get_id(&self) -> String {
        self.rpc.ctx.session_id.clone()
    }
}

/// BrokerCallback will be used by the communication broker to send the firebolt response
/// back to the gateway for client consumption
#[derive(Clone, Debug)]
pub struct BrokerCallback {
    pub sender: Sender<BrokerOutput>,
}

static ATOMIC_ID: AtomicU64 = AtomicU64::new(0);

impl BrokerCallback {
    /// Default method used for sending errors via the BrokerCallback
    pub async fn send_error(&self, request: BrokerRequest, error: RippleError) {
        let value = serde_json::to_value(JsonRpcError {
            code: JSON_RPC_STANDARD_ERROR_INVALID_PARAMS,
            message: format!("Error with {:?}", error),
            data: None,
        })
        .unwrap();
        let data = JsonRpcApiResponse {
            jsonrpc: "2.0".to_owned(),
            id: Some(request.rpc.ctx.call_id),
            error: Some(value),
            result: None,
            method: None,
            params: None,
        };
        let output = BrokerOutput { data };
        if let Err(e) = self.sender.send(output).await {
            error!("couldnt send error for {:?}", e);
        }
    }
}

#[derive(Clone, Debug, Serialize, Deserialize)]
pub struct BrokerContext {
    pub app_id: String,
}

#[derive(Debug, Clone)]
pub struct BrokerOutput {
    pub data: JsonRpcApiResponse,
}

impl BrokerOutput {
    pub fn is_result(&self) -> bool {
        self.data.result.is_some()
    }

    pub fn get_event(&self) -> Option<u64> {
        if let Some(e) = &self.data.method {
            let event: Vec<&str> = e.split('.').collect();
            if let Some(v) = event.first() {
                if let Ok(r) = v.parse::<u64>() {
                    return Some(r);
                }
            }
        }
        None
    }
}

impl From<CallContext> for BrokerContext {
    fn from(value: CallContext) -> Self {
        Self {
            app_id: value.app_id,
        }
    }
}

impl BrokerSender {
    // Method to send the request to the underlying broker for handling.
    pub async fn send(&self, request: BrokerRequest) -> RippleResponse {
        if let Err(e) = self.sender.send(request).await {
            error!("Error sending to broker {:?}", e);
            Err(RippleError::SendFailure)
        } else {
            Ok(())
        }
    }
}

#[derive(Debug, Clone)]
pub struct EndpointBrokerState {
    endpoint_map: Arc<RwLock<HashMap<String, BrokerSender>>>,
    callback: BrokerCallback,
    request_map: Arc<RwLock<HashMap<u64, BrokerRequest>>>,
    extension_request_map: Arc<RwLock<HashMap<u64, ExtnMessage>>>,
    rule_engine: RuleEngine,
    cleaner_list: Arc<RwLock<Vec<BrokerCleaner>>>,
<<<<<<< HEAD
=======
    reconnect_tx: Sender<BrokerConnectRequest>,
>>>>>>> a312c07e
}

impl EndpointBrokerState {
    pub fn new(
        tx: Sender<BrokerOutput>,
        rule_engine: RuleEngine,
        ripple_client: RippleClient,
    ) -> Self {
        let (reconnect_tx, rec_tr) = mpsc::channel(2);
        let state = Self {
            endpoint_map: Arc::new(RwLock::new(HashMap::new())),
            callback: BrokerCallback { sender: tx },
            request_map: Arc::new(RwLock::new(HashMap::new())),
            extension_request_map: Arc::new(RwLock::new(HashMap::new())),
            rule_engine,
            cleaner_list: Arc::new(RwLock::new(Vec::new())),
<<<<<<< HEAD
        }
=======
            reconnect_tx,
        };
        state.reconnect_thread(rec_tr, ripple_client);
        state
    }

    fn reconnect_thread(&self, mut rx: Receiver<BrokerConnectRequest>, client: RippleClient) {
        let mut state = self.clone();
        tokio::spawn(async move {
            while let Some(v) = rx.recv().await {
                if matches!(v.endpoint.protocol, RuleEndpointProtocol::Thunder) {
                    if client
                        .send_gateway_command(FireboltGatewayCommand::StopServer)
                        .is_err()
                    {
                        error!("Stopping server")
                    }
                    break;
                } else {
                    state.build_endpoint(v)
                }
            }
        });
>>>>>>> a312c07e
    }

    fn get_request(&self, id: u64) -> Result<BrokerRequest, RippleError> {
        let result = { self.request_map.read().unwrap().get(&id).cloned() };
        if result.is_none() {
            return Err(RippleError::InvalidInput);
        }

        let result = result.unwrap();
        if !result.rpc.is_subscription() {
            let _ = self.request_map.write().unwrap().remove(&id);
        }
        Ok(result)
    }

    fn update_unsubscribe_request(&self, id: u64) {
        let mut result = self.request_map.write().unwrap();
        if let Some(mut value) = result.remove(&id) {
            value.subscription_processed = Some(true);
            let _ = result.insert(id, value);
        }
    }

    fn get_extn_message(&self, id: u64, is_event: bool) -> Result<ExtnMessage, RippleError> {
        if is_event {
            let v = { self.extension_request_map.read().unwrap().get(&id).cloned() };
            if let Some(v1) = v {
                Ok(v1)
            } else {
                Err(RippleError::NotAvailable)
            }
        } else {
            let result = { self.extension_request_map.write().unwrap().remove(&id) };
            match result {
                Some(v) => Ok(v),
                None => Err(RippleError::NotAvailable),
            }
        }
    }

    pub fn get_next_id() -> u64 {
        ATOMIC_ID.fetch_add(1, Ordering::Relaxed);
        ATOMIC_ID.load(Ordering::Relaxed)
    }

    fn update_request(
        &self,
        rpc_request: &RpcRequest,
        rule: Rule,
        extn_message: Option<ExtnMessage>,
    ) -> BrokerRequest {
        let id = Self::get_next_id();
        let mut rpc_request_c = rpc_request.clone();
        {
            let mut request_map = self.request_map.write().unwrap();
            let _ = request_map.insert(
                id,
                BrokerRequest {
                    rpc: rpc_request.clone(),
                    rule: rule.clone(),
                    subscription_processed: None,
                },
            );
        }

        if extn_message.is_some() {
            let mut extn_map = self.extension_request_map.write().unwrap();
            let _ = extn_map.insert(id, extn_message.unwrap());
        }

        rpc_request_c.ctx.call_id = id;
        BrokerRequest::new(&rpc_request_c, rule)
    }

    pub fn build_thunder_endpoint(&mut self) {
        if let Some(endpoint) = self.rule_engine.rules.endpoints.get("thunder").cloned() {
<<<<<<< HEAD
            let mut endpoint_map = self.endpoint_map.write().unwrap();
            let thunder_broker = ThunderBroker::get_broker(endpoint.clone(), self.callback.clone());
            endpoint_map.insert("thunder".to_owned(), thunder_broker.get_sender());
            {
                let mut cleaner_list = self.cleaner_list.write().unwrap();
                cleaner_list.push(thunder_broker.get_cleaner());
            }
=======
            let request = BrokerConnectRequest::new(
                "thunder".to_owned(),
                endpoint.clone(),
                self.reconnect_tx.clone(),
            );
            self.build_endpoint(request);
>>>>>>> a312c07e
        }
    }

    pub fn build_other_endpoints(&mut self, session: Option<AccountSession>) {
        for (key, endpoint) in self.rule_engine.rules.endpoints.clone() {
<<<<<<< HEAD
            match endpoint.protocol {
                RuleEndpointProtocol::Http => {
                    let mut endpoint_map = self.endpoint_map.write().unwrap();
                    endpoint_map.insert(
                        key,
                        HttpBroker::get_broker_with_session(
                            endpoint.clone(),
                            self.callback.clone(),
                            session.clone(),
                        )
                        .get_sender(),
                    );
                }
                RuleEndpointProtocol::Websocket => {
                    let ws_broker =
                        WebsocketBroker::get_broker(endpoint.clone(), self.callback.clone());
                    {
                        let mut endpoint_map = self.endpoint_map.write().unwrap();
                        endpoint_map.insert(key, ws_broker.get_sender());
                    }

                    {
                        let mut cleaner_list = self.cleaner_list.write().unwrap();
                        cleaner_list.push(ws_broker.get_cleaner())
                    }
                }
                _ => {}
            }
=======
            let request = BrokerConnectRequest::new_with_sesssion(
                key,
                endpoint.clone(),
                self.reconnect_tx.clone(),
                session.clone(),
            );
            self.build_endpoint(request);
>>>>>>> a312c07e
        }
    }

    fn build_endpoint(&mut self, request: BrokerConnectRequest) {
        let endpoint = request.endpoint.clone();
        let key = request.key.clone();
        let (broker, cleaner) = match endpoint.protocol {
            RuleEndpointProtocol::Http => (
                HttpBroker::get_broker(request, self.callback.clone()).get_sender(),
                None,
            ),
            RuleEndpointProtocol::Websocket => {
                let ws_broker = WebsocketBroker::get_broker(request, self.callback.clone());
                (ws_broker.get_sender(), Some(ws_broker.get_cleaner()))
            }
            RuleEndpointProtocol::Thunder => {
                let thunder_broker = ThunderBroker::get_broker(request, self.callback.clone());
                (
                    thunder_broker.get_sender(),
                    Some(thunder_broker.get_cleaner()),
                )
            }
        };

        {
            let mut endpoint_map = self.endpoint_map.write().unwrap();
            endpoint_map.insert(key, broker);
        }

        if let Some(cleaner) = cleaner {
            let mut cleaner_list = self.cleaner_list.write().unwrap();
            cleaner_list.push(cleaner);
        }
    }

    fn get_sender(&self, hash: &str) -> Option<BrokerSender> {
        self.endpoint_map.read().unwrap().get(hash).cloned()
    }

    pub fn has_rule(&self, rpc_request: &RpcRequest) -> bool {
        self.rule_engine.get_rule(rpc_request).is_some()
    }

    /// Main handler method whcih checks for brokerage and then sends the request for
    /// asynchronous processing
    pub fn handle_brokerage(
        &self,
        rpc_request: RpcRequest,
        extn_message: Option<ExtnMessage>,
    ) -> bool {
        let callback = self.callback.clone();
        let mut broker_sender = None;
        let mut found_rule = None;
        if let Some(rule) = self.rule_engine.get_rule(&rpc_request) {
            let _ = found_rule.insert(rule.clone());
            if let Some(endpoint) = rule.endpoint {
                if let Some(endpoint) = self.get_sender(&endpoint) {
                    let _ = broker_sender.insert(endpoint);
                }
            } else if let Some(endpoint) = self.get_sender("thunder") {
                let _ = broker_sender.insert(endpoint);
            }
        }

        if broker_sender.is_none() || found_rule.is_none() {
            return false;
        }
        let rule = found_rule.unwrap();
        let broker = broker_sender.unwrap();
        let updated_request = self.update_request(&rpc_request, rule, extn_message);
        tokio::spawn(async move {
            if let Err(e) = broker.send(updated_request.clone()).await {
                // send some rpc error
                callback.send_error(updated_request, e).await
            }
        });
        true
    }

    pub fn get_rule(&self, rpc_request: &RpcRequest) -> Option<Rule> {
        self.rule_engine.get_rule(rpc_request)
    }

    // Method to cleanup all subscription on App termination
    pub async fn cleanup_for_app(&self, app_id: &str) {
        let cleaners = { self.cleaner_list.read().unwrap().clone() };
        for cleaner in cleaners {
            cleaner.cleanup_session(app_id).await
        }
    }

    // Get Broker Request from rpc_request
    pub fn get_broker_request(&self, rpc_request: &RpcRequest, rule: Rule) -> BrokerRequest {
        BrokerRequest {
            rpc: rpc_request.clone(),
            rule,
            subscription_processed: None,
        }
    }
}

/// Trait which contains all the abstract methods for a Endpoint Broker
/// There could be Websocket or HTTP protocol implementations of the given trait
pub trait EndpointBroker {
    fn get_broker(request: BrokerConnectRequest, callback: BrokerCallback) -> Self;

    fn get_sender(&self) -> BrokerSender;

    fn prepare_request(&self, rpc_request: &BrokerRequest) -> Result<Vec<String>, RippleError> {
        let response = Self::update_request(rpc_request)?;
        Ok(vec![response])
    }

    /// Adds BrokerContext to a given request used by the Broker Implementations
    /// just before sending the data through the protocol
    fn update_request(rpc_request: &BrokerRequest) -> Result<String, RippleError> {
        let v = Self::apply_request_rule(rpc_request)?;
        let id = rpc_request.rpc.ctx.call_id;
        let method = rpc_request.rule.alias.clone();
        if let Value::Null = v {
            Ok(json!({
                "jsonrpc": "2.0",
                "id": id,
                "method": method
            })
            .to_string())
        } else {
            Ok(json!({
                "jsonrpc": "2.0",
                "id": id,
                "method": method,
                "params": v
            })
            .to_string())
        }
    }

    /// Generic method which takes the given parameters from RPC request and adds rules using rule engine
    fn apply_request_rule(rpc_request: &BrokerRequest) -> Result<Value, RippleError> {
        if let Ok(mut params) = serde_json::from_str::<Vec<Value>>(&rpc_request.rpc.params_json) {
            if params.len() > 1 {
                if let Some(last) = params.pop() {
                    if let Some(filter) = rpc_request
                        .rule
                        .transform
                        .get_filter(super::rules_engine::RuleTransformType::Request)
                    {
                        return jq_compile(
                            last,
                            &filter,
                            format!("{}_request", rpc_request.rpc.ctx.method),
                        );
                    }
                    return Ok(serde_json::to_value(&last).unwrap());
                }
            } else {
                return Ok(Value::Null);
            }
        }
        Err(RippleError::ParseError)
    }

    /// Default handler method for the broker to remove the context and send it back to the
    /// client for consumption
    fn handle_jsonrpc_response(result: &[u8], callback: BrokerCallback) {
        let mut final_result = Err(RippleError::ParseError);
        if let Ok(data) = serde_json::from_slice::<JsonRpcApiResponse>(result) {
            final_result = Ok(BrokerOutput { data });
        }
        if let Ok(output) = final_result {
            tokio::spawn(async move { callback.sender.send(output).await });
        } else {
            error!("Bad broker response {}", String::from_utf8_lossy(result));
        }
    }

    fn get_cleaner(&self) -> BrokerCleaner;
}

/// Forwarder gets the BrokerOutput and forwards the response to the gateway.
pub struct BrokerOutputForwarder;

impl BrokerOutputForwarder {
    pub fn start_forwarder(platform_state: PlatformState, mut rx: Receiver<BrokerOutput>) {
        tokio::spawn(async move {
            while let Some(mut v) = rx.recv().await {
                let mut is_event = false;
                // First validate the id check if it could be an event
                let id = if let Some(e) = v.get_event() {
                    is_event = true;
                    Some(e)
                } else {
                    v.data.id
                };

                if let Some(id) = id {
                    if let Ok(broker_request) = platform_state.endpoint_state.get_request(id) {
                        let sub_processed = broker_request.is_subscription_processed();
                        let rpc_request = broker_request.rpc.clone();
                        let session_id = rpc_request.ctx.get_id();
                        let is_subscription = rpc_request.is_subscription();

                        // Step 1: Create the data
                        if let Some(result) = v.data.result.clone() {
                            if is_event {
                                apply_rule_for_event(
                                    &broker_request,
                                    &result,
                                    &rpc_request,
                                    &mut v,
                                );
                            } else if is_subscription {
                                if sub_processed {
                                    continue;
                                }
                                v.data.result = Some(json!({
                                    "listening" : rpc_request.is_listening(),
                                    "event" : rpc_request.ctx.method
                                }));
                                platform_state.endpoint_state.update_unsubscribe_request(id);
                            } else if let Some(filter) = broker_request
                                .rule
                                .transform
                                .get_filter(super::rules_engine::RuleTransformType::Response)
                            {
                                apply_response(result, filter, &rpc_request, &mut v);
                            }
                        }

                        let request_id = rpc_request.ctx.call_id;
                        v.data.id = Some(request_id);

                        // Step 2: Create the message
                        let message = ApiMessage {
                            request_id: request_id.to_string(),
                            protocol: rpc_request.ctx.protocol.clone(),
                            jsonrpc_msg: serde_json::to_string(&v.data).unwrap(),
                        };

                        // Step 3: Handle Non Extension
                        if matches!(rpc_request.ctx.protocol, ApiProtocol::Extn) {
                            if let Ok(extn_message) =
                                platform_state.endpoint_state.get_extn_message(id, is_event)
                            {
                                if is_event {
                                    forward_extn_event(&extn_message, v.data, &platform_state)
                                        .await;
                                } else {
                                    return_extn_response(message, extn_message)
                                }
                            }
                        } else if let Some(session) = platform_state
                            .session_state
                            .get_session_for_connection_id(&session_id)
                        {
                            return_api_message_for_transport(
                                session,
                                message,
                                platform_state.clone(),
                            )
                            .await
                        }
                    }
                } else {
                    error!("Error couldnt broker the event {:?}", v)
                }
            }
        });
    }

    pub fn handle_non_jsonrpc_response(
        data: &[u8],
        callback: BrokerCallback,
        request: BrokerRequest,
    ) -> RippleResponse {
        // find if its event
        let method = if request.rpc.is_subscription() {
            Some(format!(
                "{}.{}",
                request.rpc.ctx.call_id, request.rpc.ctx.method
            ))
        } else {
            None
        };
        let parse_result = serde_json::from_slice::<Value>(data);
        if parse_result.is_err() {
            return Err(RippleError::ParseError);
        }
        let result = Some(parse_result.unwrap());
        // build JsonRpcApiResponse
        let data = JsonRpcApiResponse {
            jsonrpc: "2.0".to_owned(),
            id: Some(request.rpc.ctx.call_id),
            method,
            result,
            error: None,
            params: None,
        };
        let output = BrokerOutput { data };
        tokio::spawn(async move { callback.sender.send(output).await });
        Ok(())
    }
}

async fn forward_extn_event(
    extn_message: &ExtnMessage,
    v: JsonRpcApiResponse,
    platform_state: &PlatformState,
) {
    if let Ok(event) = extn_message.get_event(ExtnEvent::Value(serde_json::to_value(v).unwrap())) {
        if let Err(e) = platform_state
            .get_client()
            .get_extn_client()
            .send_message(event)
            .await
        {
            error!("couldnt send back event {:?}", e)
        }
    }
}

fn apply_response(result: Value, filter: String, rpc_request: &RpcRequest, v: &mut BrokerOutput) {
    match jq_compile(
        result.clone(),
        &filter,
        format!("{}_response", rpc_request.ctx.method),
    ) {
        Ok(r) => {
            if r.to_string().to_lowercase().contains("null") {
                v.data.result = Some(Value::Null)
            } else if result.get("success").is_some() {
                v.data.result = Some(r);
                v.data.error = None;
            } else {
                v.data.error = Some(r);
                v.data.result = None;
            }
        }
        Err(e) => error!("jq_compile error {:?}", e),
    }
}

fn apply_rule_for_event(
    broker_request: &BrokerRequest,
    result: &Value,
    rpc_request: &RpcRequest,
    v: &mut BrokerOutput,
) {
    if let Some(filter) = broker_request
        .rule
        .transform
        .get_filter(super::rules_engine::RuleTransformType::Event)
    {
        if let Ok(r) = jq_compile(
            result.clone(),
            &filter,
            format!("{}_event", rpc_request.ctx.method),
        ) {
            v.data.result = Some(r);
        }
    }
}

pub struct BrokerUtils;

impl BrokerUtils {}

#[cfg(test)]
mod tests {
    use ripple_sdk::{tokio::sync::mpsc::channel, Mockable};

    use crate::broker::rules_engine::RuleTransform;

    use super::*;
    mod endpoint_broker {
        use ripple_sdk::{api::gateway::rpc_gateway_api::RpcRequest, Mockable};

        #[test]
        fn test_update_context() {
            let _request = RpcRequest::mock();

            // if let Ok(v) = WebsocketBroker::add_context(&request) {
            //     println!("_ctx {}", v);
            //     //assert!(v.get("_ctx").unwrap().as_u64().unwrap().eq(&1));
            // }
        }
    }

    #[tokio::test]
    async fn test_send_error() {
        let (tx, mut tr) = channel(2);
        let callback = BrokerCallback { sender: tx };

        callback
            .send_error(
                BrokerRequest {
                    rpc: RpcRequest::mock(),
                    rule: Rule {
                        alias: "somecallsign.method".to_owned(),
                        transform: RuleTransform::default(),
                        endpoint: None,
                    },
                    subscription_processed: None,
                },
                RippleError::InvalidInput,
            )
            .await;
        let value = tr.recv().await.unwrap();
        assert!(value.data.error.is_some())
    }

    mod broker_output {
        use ripple_sdk::{api::gateway::rpc_gateway_api::JsonRpcApiResponse, Mockable};

        use crate::broker::endpoint_broker::BrokerOutput;

        #[test]
        fn test_result() {
            let mut data = JsonRpcApiResponse::mock();
            let output = BrokerOutput { data: data.clone() };
            assert!(!output.is_result());
            data.result = Some(serde_json::Value::Null);
            let output = BrokerOutput { data };
            assert!(output.is_result());
        }

        #[test]
        fn test_get_event() {
            let mut data = JsonRpcApiResponse::mock();
            data.method = Some("20.events".to_owned());
            let output = BrokerOutput { data };
            assert_eq!(20, output.get_event().unwrap())
        }
    }

    mod endpoint_broker_state {
        use ripple_sdk::{
            api::gateway::rpc_gateway_api::RpcRequest, tokio, tokio::sync::mpsc::channel, Mockable,
        };

        use crate::{
            broker::{
                endpoint_broker::tests::RippleClient,
                rules_engine::{Rule, RuleEngine, RuleSet, RuleTransform},
            },
            state::bootstrap_state::ChannelsState,
        };

        use super::EndpointBrokerState;

        #[tokio::test]
        async fn get_request() {
            let (tx, _) = channel(2);
            let client = RippleClient::new(ChannelsState::new());
            let state = EndpointBrokerState::new(
                tx,
                RuleEngine {
                    rules: RuleSet::default(),
                },
                client,
            );
            let mut request = RpcRequest::mock();
            state.update_request(
                &request,
                Rule {
                    alias: "somecallsign.method".to_owned(),
                    transform: RuleTransform::default(),
                    endpoint: None,
                },
                None,
            );
            request.ctx.call_id = 2;
            state.update_request(
                &request,
                Rule {
                    alias: "somecallsign.method".to_owned(),
                    transform: RuleTransform::default(),
                    endpoint: None,
                },
                None,
            );

            // Hardcoding the id here will be a problem as multiple tests uses the atomic id and there is no guarantee
            // that this test case would always be the first one to run
            // Revisit this test case, to make it more robust
            // assert!(state.get_request(2).is_ok());
            // assert!(state.get_request(1).is_ok());
        }
    }
}<|MERGE_RESOLUTION|>--- conflicted
+++ resolved
@@ -234,10 +234,7 @@
     extension_request_map: Arc<RwLock<HashMap<u64, ExtnMessage>>>,
     rule_engine: RuleEngine,
     cleaner_list: Arc<RwLock<Vec<BrokerCleaner>>>,
-<<<<<<< HEAD
-=======
     reconnect_tx: Sender<BrokerConnectRequest>,
->>>>>>> a312c07e
 }
 
 impl EndpointBrokerState {
@@ -254,9 +251,6 @@
             extension_request_map: Arc::new(RwLock::new(HashMap::new())),
             rule_engine,
             cleaner_list: Arc::new(RwLock::new(Vec::new())),
-<<<<<<< HEAD
-        }
-=======
             reconnect_tx,
         };
         state.reconnect_thread(rec_tr, ripple_client);
@@ -280,7 +274,6 @@
                 }
             }
         });
->>>>>>> a312c07e
     }
 
     fn get_request(&self, id: u64) -> Result<BrokerRequest, RippleError> {
@@ -357,57 +350,17 @@
 
     pub fn build_thunder_endpoint(&mut self) {
         if let Some(endpoint) = self.rule_engine.rules.endpoints.get("thunder").cloned() {
-<<<<<<< HEAD
-            let mut endpoint_map = self.endpoint_map.write().unwrap();
-            let thunder_broker = ThunderBroker::get_broker(endpoint.clone(), self.callback.clone());
-            endpoint_map.insert("thunder".to_owned(), thunder_broker.get_sender());
-            {
-                let mut cleaner_list = self.cleaner_list.write().unwrap();
-                cleaner_list.push(thunder_broker.get_cleaner());
-            }
-=======
             let request = BrokerConnectRequest::new(
                 "thunder".to_owned(),
                 endpoint.clone(),
                 self.reconnect_tx.clone(),
             );
             self.build_endpoint(request);
->>>>>>> a312c07e
         }
     }
 
     pub fn build_other_endpoints(&mut self, session: Option<AccountSession>) {
         for (key, endpoint) in self.rule_engine.rules.endpoints.clone() {
-<<<<<<< HEAD
-            match endpoint.protocol {
-                RuleEndpointProtocol::Http => {
-                    let mut endpoint_map = self.endpoint_map.write().unwrap();
-                    endpoint_map.insert(
-                        key,
-                        HttpBroker::get_broker_with_session(
-                            endpoint.clone(),
-                            self.callback.clone(),
-                            session.clone(),
-                        )
-                        .get_sender(),
-                    );
-                }
-                RuleEndpointProtocol::Websocket => {
-                    let ws_broker =
-                        WebsocketBroker::get_broker(endpoint.clone(), self.callback.clone());
-                    {
-                        let mut endpoint_map = self.endpoint_map.write().unwrap();
-                        endpoint_map.insert(key, ws_broker.get_sender());
-                    }
-
-                    {
-                        let mut cleaner_list = self.cleaner_list.write().unwrap();
-                        cleaner_list.push(ws_broker.get_cleaner())
-                    }
-                }
-                _ => {}
-            }
-=======
             let request = BrokerConnectRequest::new_with_sesssion(
                 key,
                 endpoint.clone(),
@@ -415,7 +368,6 @@
                 session.clone(),
             );
             self.build_endpoint(request);
->>>>>>> a312c07e
         }
     }
 
@@ -453,10 +405,6 @@
 
     fn get_sender(&self, hash: &str) -> Option<BrokerSender> {
         self.endpoint_map.read().unwrap().get(hash).cloned()
-    }
-
-    pub fn has_rule(&self, rpc_request: &RpcRequest) -> bool {
-        self.rule_engine.get_rule(rpc_request).is_some()
     }
 
     /// Main handler method whcih checks for brokerage and then sends the request for
@@ -778,10 +726,6 @@
         }
     }
 }
-
-pub struct BrokerUtils;
-
-impl BrokerUtils {}
 
 #[cfg(test)]
 mod tests {
