--- conflicted
+++ resolved
@@ -742,11 +742,8 @@
 
                 if let Some(id) = id {
                     if let Ok(broker_request) = platform_state.endpoint_state.get_request(id) {
-<<<<<<< HEAD
                         let trigger_event_handling = broker_request.rule.event_handler.is_some();
-=======
                         let workflow_callback = broker_request.clone().workflow_callback;
->>>>>>> 9a9fdde0
                         let sub_processed = broker_request.is_subscription_processed();
                         let rpc_request = broker_request.rpc.clone();
                         let session_id = rpc_request.ctx.get_id();
@@ -863,21 +860,6 @@
 
                         let request_id = rpc_request.ctx.call_id;
                         response.id = Some(request_id);
-<<<<<<< HEAD
-                        let tm_str = get_rpc_header(&rpc_request);
-
-                        // Step 2: Create the message
-                        let mut message = ApiMessage::new(
-                            rpc_request.ctx.protocol.clone(),
-                            serde_json::to_string(&response).unwrap(),
-                            request_id.to_string(),
-                        );
-                        let mut status_code: i64 = 1;
-                        if let Some(e) = &response.error {
-                            if let Some(Value::Number(n)) = e.get("code") {
-                                if let Some(v) = n.as_i64() {
-                                    status_code = v;
-=======
 
                         if let Some(workflow_callback) = workflow_callback {
                             debug!("sending to workflow callback {:?}", response);
@@ -901,7 +883,6 @@
                                     if let Some(v) = n.as_i64() {
                                         status_code = v;
                                     }
->>>>>>> 9a9fdde0
                                 }
                             }
 
@@ -1169,11 +1150,8 @@
                         transform: RuleTransform::default(),
                         endpoint: None,
                         filter: None,
-<<<<<<< HEAD
                         event_handler: None,
-=======
                         sources: None,
->>>>>>> 9a9fdde0
                     },
                     subscription_processed: None,
                     workflow_callback: None,
@@ -1243,11 +1221,8 @@
                     transform: RuleTransform::default(),
                     endpoint: None,
                     filter: None,
-<<<<<<< HEAD
                     event_handler: None,
-=======
                     sources: None,
->>>>>>> 9a9fdde0
                 },
                 None,
                 None,
@@ -1260,11 +1235,8 @@
                     transform: RuleTransform::default(),
                     endpoint: None,
                     filter: None,
-<<<<<<< HEAD
                     event_handler: None,
-=======
                     sources: None,
->>>>>>> 9a9fdde0
                 },
                 None,
                 None,
