--- conflicted
+++ resolved
@@ -61,13 +61,9 @@
     pub fn get_url(&self) -> String {
         if cfg!(feature = "local_dev") {
             if let Ok(host_override) = std::env::var("DEVICE_HOST") {
-<<<<<<< HEAD
-                return self.url.replace("127.0.0.1", &host_override);
-=======
                 if !host_override.is_empty() {
                     return self.url.replace("127.0.0.1", &host_override);
                 }
->>>>>>> f988f9fb
             }
         }
         self.url.clone()
