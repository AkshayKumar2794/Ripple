// Copyright 2023 Comcast Cable Communications Management, LLC
//
// Licensed under the Apache License, Version 2.0 (the "License");
// you may not use this file except in compliance with the License.
// You may obtain a copy of the License at
//
// http://www.apache.org/licenses/LICENSE-2.0
//
// Unless required by applicable law or agreed to in writing, software
// distributed under the License is distributed on an "AS IS" BASIS,
// WITHOUT WARRANTIES OR CONDITIONS OF ANY KIND, either express or implied.
// See the License for the specific language governing permissions and
// limitations under the License.
//
// SPDX-License-Identifier: Apache-2.0
//
use std::{
    collections::HashMap,
    sync::{Arc, RwLock},
};

use ripple_sdk::{
    api::gateway::rpc_gateway_api::JsonRpcApiResponse,
    chrono::{DateTime, Duration, Utc},
    log::{error, info, warn},
    utils::error::RippleError,
};
use serde::{Deserialize, Serialize};
use serde_json::json;

use crate::broker::endpoint_broker::{
    BrokerCallback, BrokerRequest, BrokerSender, EndpointBrokerState,
};

// defautl timeout for plugin activation in seconds
const DEFAULT_PLUGIN_ACTIVATION_TIMEOUT: i64 = 8;

// As per thunder 4_4 documentation, the statechange event is published under the method "client.events.1.statechange"
// But it didn't work, most probably a documentation issue.
// const STATE_CHANGE_EVENT_METHOD: &str = "client.events.1.statechange";

const STATE_CHANGE_EVENT_METHOD: &str = "client.Controller.1.events.statechange";

#[derive(Debug, Deserialize, PartialEq, Serialize, Clone)]
pub struct Status {
    pub callsign: String,
    pub state: String,
}

#[derive(Debug, Deserialize)]
pub struct ThunderError {
    pub code: i32,
    pub message: String,
}

impl ThunderError {
    pub fn get_state(&self) -> State {
        match self.message.as_str() {
            "ERROR_INPROGRESS" | "ERROR_PENDING_CONDITIONS" => State::InProgress,
            "ERROR_UNKNOWN_KEY" => State::Missing,
            _ => State::Unknown,
        }
    }
}

impl Status {
    pub fn to_state(&self) -> State {
        match self.state.as_str() {
            "activated" | "resumed" | "suspended" => State::Activated,
            "deactivated" => State::Deactivated,
            "deactivation" => State::Deactivation,
            "activation" | "precondition" => State::Activation,
            _ => State::Unavailable,
        }
    }
}

#[derive(Debug, Deserialize, Serialize, Clone)]
pub struct StateChangeEvent {
    pub callsign: String,
    pub state: State,
}

#[derive(Debug, Deserialize, PartialEq, Serialize, Clone)]
pub enum State {
    Activated,
    Activation,
    Deactivated,
    Deactivation,
    Unavailable,
    Precondition,
    Suspended,
    Resumed,
    Missing,
    Error,
    InProgress,
    Unknown,
}

impl State {
    pub fn is_activated(&self) -> bool {
        matches!(self, State::Activated)
    }
    pub fn is_activating(&self) -> bool {
        matches!(self, State::Activation)
    }
    pub fn is_missing(&self) -> bool {
        matches!(self, State::Missing)
    }
    pub fn is_unavailable(&self) -> bool {
        matches!(self, State::Unavailable | State::Unknown | State::Missing)
    }
}

#[derive(Debug, Clone)]
pub struct ThunderPluginState {
    pub state: State,
    pub activation_timestamp: DateTime<Utc>,
    pub pending_requests: Vec<BrokerRequest>,
}
#[derive(Debug, Clone)]
pub struct StatusManager {
    pub status: Arc<RwLock<HashMap<String, ThunderPluginState>>>,
    pub inprogress_plugins_request: Arc<RwLock<HashMap<u64, String>>>,
}

impl Default for StatusManager {
    fn default() -> Self {
        Self::new()
    }
}

impl StatusManager {
    pub fn new() -> Self {
        Self {
            status: Arc::new(RwLock::new(HashMap::new())),
            inprogress_plugins_request: Arc::new(RwLock::new(HashMap::new())),
        }
    }

    fn get_controller_call_sign() -> String {
        "Controller.1.".to_string()
    }

    pub fn update_status(&self, plugin_name: String, state: State) {
        info!(
            "Updating the status of the plugin: {:?} to state: {:?}",
            plugin_name, state
        );
        let mut status = self.status.write().unwrap();
        // get the current plugin state from hashmap and update the State
        if let Some(plugin_state) = status.get_mut(&plugin_name) {
            plugin_state.state = state;
        } else {
            // if the plugin is not present in the hashmap, add it
            status.insert(
                plugin_name,
                ThunderPluginState {
                    state,
                    activation_timestamp: Utc::now(),
                    pending_requests: Vec::new(),
                },
            );
        }
    }

    pub fn add_broker_request_to_pending_list(&self, plugin_name: String, request: BrokerRequest) {
        let mut status = self.status.write().unwrap();
        if let Some(plugin_state) = status.get_mut(&plugin_name) {
            plugin_state.pending_requests.push(request);
        } else {
            status.insert(
                plugin_name.clone(),
                ThunderPluginState {
                    state: State::Unknown,
                    activation_timestamp: Utc::now(),
                    pending_requests: vec![request],
                },
            );
        }
        // update the time stamp
        if let Some(plugin_state) = status.get_mut(&plugin_name) {
            plugin_state.activation_timestamp = Utc::now();
        }
    }

    // clear all pending requests for the given plugin and return the list of requests to the caller
    // Also return a flag to indicate if activation time has expired.
    pub fn retrive_pending_broker_requests(
        &self,
        plugin_name: String,
    ) -> (Vec<BrokerRequest>, bool) {
        let mut status = self.status.write().unwrap();
        if let Some(plugin_state) = status.get_mut(&plugin_name) {
            let pending_requests = plugin_state.pending_requests.clone();
            plugin_state.pending_requests.clear();
            // check if the activation time has expired.
            let now = Utc::now();
            if now - plugin_state.activation_timestamp
                > Duration::seconds(DEFAULT_PLUGIN_ACTIVATION_TIMEOUT)
            {
                return (pending_requests, true);
            } else {
                return (pending_requests, false);
            }
        }
        (Vec::new(), false)
    }

    pub fn get_all_pending_broker_requests(&self, plugin_name: String) -> Vec<BrokerRequest> {
        let status = self.status.read().unwrap();
        if let Some(plugin_state) = status.get(&plugin_name) {
            plugin_state.pending_requests.clone()
        } else {
            Vec::new()
        }
    }

    pub fn clear_all_pending_broker_requests(&self, plugin_name: String) {
        let mut status = self.status.write().unwrap();
        if let Some(plugin_state) = status.get_mut(&plugin_name) {
            plugin_state.pending_requests.clear();
        }
    }

    pub fn get_status(&self, plugin_name: String) -> Option<ThunderPluginState> {
        let status = self.status.read().unwrap();
        status.get(&plugin_name).cloned()
    }

    pub fn generate_plugin_activation_request(&self, plugin_name: String) -> String {
        let id = EndpointBrokerState::get_next_id();
        let controller_call_sign = Self::get_controller_call_sign();

        let request = json!({
            "jsonrpc": "2.0",
            "id": id,
            "method": format!("{}activate", controller_call_sign),
            "params": json!({
                "callsign": plugin_name,
            })
        })
        .to_string();
        // Add this request to the inprogress_plugins_request
        self.add_thunder_request_to_inprogress_list(id, request.clone());
        request
    }

    pub fn generate_plugin_status_request(&self, plugin_name: String) -> String {
        let id = EndpointBrokerState::get_next_id();
        let controller_call_sign = Self::get_controller_call_sign();

        let request = json!({
            "jsonrpc": "2.0",
            "id": id,
            "method": format!("{}status@{}", controller_call_sign, plugin_name),
        })
        .to_string();
        // Add this request to the inprogress_plugins_request
        self.add_thunder_request_to_inprogress_list(id, request.clone());
        request
    }

    pub fn generate_state_change_subscribe_request(&self) -> String {
        let id = EndpointBrokerState::get_next_id();
        let controller_call_sign = Self::get_controller_call_sign();

        let request = json!({
            "jsonrpc": "2.0",
            "id": id,
            "method": format!("{}register", controller_call_sign),
            "params": json!({
                "event": "statechange",
                "id": "client.Controller.1.events"
            })
        })
        .to_string();
        // Add this request to the inprogress_plugins_request
        self.add_thunder_request_to_inprogress_list(id, request.clone());
        request
    }

    fn add_thunder_request_to_inprogress_list(&self, id: u64, request: String) {
        let mut inprogress_plugins_request = self.inprogress_plugins_request.write().unwrap();
        inprogress_plugins_request.insert(id, request);
    }

    pub async fn is_controller_response(
        &self,
        sender: BrokerSender,
        callback: BrokerCallback,
        result: &[u8],
    ) -> bool {
        let data = match serde_json::from_slice::<JsonRpcApiResponse>(result) {
            Ok(data) => data,
            Err(_) => return false,
        };

        if let Some(method) = data.method {
            info!("is_controller_response Method: {:?}", method);
            if method == STATE_CHANGE_EVENT_METHOD {
                // intercept the statechange event and update plugin status.
                let params = match data.params {
                    Some(params) => params,
                    None => return false,
                };

                let event: StateChangeEvent = match serde_json::from_value(params) {
                    Ok(event) => event,
                    Err(_) => return false,
                };

                self.update_status(event.callsign.clone(), event.state.clone());

                if event.state.is_activated() {
                    // get the pending BrokerRequest and process.
                    let (pending_requests, expired) =
                        self.retrive_pending_broker_requests(event.callsign);
                    if !pending_requests.is_empty() {
                        for pending_request in pending_requests {
                            if expired {
<<<<<<< HEAD
                                error!("Expired request: {:?}", pending_request);
=======
                                error!("Expired request: {:?} ", pending_request);
>>>>>>> 4c709fc5
                                callback
                                    .send_error(pending_request, RippleError::ServiceError)
                                    .await;
                            } else {
                                let _ = sender.send(pending_request).await;
                            }
                        }
                    }
                }

                // return false from here so that other subscribers can also process the response
                return false;
            }
        }

        if let Some(id) = data.id {
            let inprogress_plugins_request = self.inprogress_plugins_request.read().unwrap();
            return inprogress_plugins_request.contains_key(&id);
        }

        false
    }
    async fn on_activate_response(
        &self,
        sender: BrokerSender,
        callback: BrokerCallback,
        data: &JsonRpcApiResponse,
        request: &str,
    ) {
        let result = match &data.result {
            Some(result) => result,
            None => return,
        };

        let callsign = match request.split("callsign\":").last() {
            Some(callsign) => callsign.trim_matches(|c| c == '"' || c == '}'),
            None => return,
        };

        let (pending_requests, expired) =
            self.retrive_pending_broker_requests(callsign.to_string());

        if result.is_null() {
            self.update_status(callsign.to_string(), State::Activated);

            for pending_request in pending_requests {
                if expired {
                    error!("Expired request: {:?}", pending_request);
                    callback
                        .send_error(pending_request, RippleError::ServiceError)
                        .await;
                } else {
                    let _ = sender.send(pending_request).await;
                }
            }
        } else if let Some(_e) = &data.error {
            Self::on_thunder_error_response(self, callback, data, &callsign.to_string()).await;
        }
    }

    async fn on_status_response(
        &self,
        sender: BrokerSender,
        callback: BrokerCallback,
        data: &JsonRpcApiResponse,
        request: &str,
    ) {
        let result = match &data.result {
            Some(result) => result,
            None => return,
        };

        let callsign = match request.split('@').last() {
            Some(callsign) => callsign.trim_matches(|c| c == '"' || c == '}'),
            None => return,
        };

        let status_res: Vec<Status> = match serde_json::from_value(result.clone()) {
            Ok(status_res) => status_res,
            Err(_) => {
                Self::on_thunder_error_response(self, callback, data, &callsign.to_string()).await;
                return;
            }
        };

        for status in status_res {
            if status.callsign != callsign {
                // it's not required to enforce callsign matching.  But it's good to log a warning.
                // Already chekced the id in the request, so it's safe to ignore this.
                warn!(
                    "Call Sign not matching callsign from response: {:?} callsign : {:?}",
                    status.callsign, callsign
                );
            }
            self.update_status(callsign.to_string(), status.to_state());

            let (pending_requests, expired) =
                self.retrive_pending_broker_requests(callsign.to_string());

            for pending_request in pending_requests {
                if expired {
                    error!("Expired request: {:?}", pending_request);
                    callback
                        .send_error(pending_request, RippleError::ServiceError)
                        .await;
                } else {
                    let _ = sender.send(pending_request).await;
                }
            }
        }
    }

    async fn on_thunder_error_response(
        &self,
        callback: BrokerCallback,
        data: &JsonRpcApiResponse,
        plugin_name: &String,
    ) {
        let error = match &data.error {
            Some(error) => error,
            None => return,
        };

        error!(
            "Error Received from Thunder on getting the status of the plugin: {:?}",
            error
        );

        let thunder_error: ThunderError = match serde_json::from_value(error.clone()) {
            Ok(error) => error,
            Err(_) => return,
        };

        let state = thunder_error.get_state();
        self.update_status(plugin_name.to_string(), state.clone());

        if state.is_unavailable() {
            let (pending_requests, _) =
                self.retrive_pending_broker_requests(plugin_name.to_string());

            for pending_request in pending_requests {
                callback
                    .send_error(pending_request, RippleError::ServiceError)
                    .await;
            }
        }
    }

    pub fn get_from_inprogress_plugins_request_list(&self, id: u64) -> Option<String> {
        let inprogress_plugins_request = self.inprogress_plugins_request.read().unwrap();
        inprogress_plugins_request.get(&id).cloned()
    }

    pub async fn handle_controller_response(
        &self,
        sender: BrokerSender,
        callback: BrokerCallback,
        result: &[u8],
    ) {
        let data = match serde_json::from_slice::<JsonRpcApiResponse>(result) {
            Ok(data) => data,
            Err(_) => return,
        };

        let id = match data.id {
            Some(id) => id,
            None => return,
        };

        let request = match self.get_from_inprogress_plugins_request_list(id) {
            Some(request) => request,
            None => return,
        };

        if request.contains("Controller.1.activate") {
            // handle activate response
            self.on_activate_response(sender, callback, &data, &request)
                .await;
        } else if request.contains("Controller.1.status@") {
            // handle status response
            self.on_status_response(sender, callback, &data, &request)
                .await;
        } else if request.contains("Controller.1.register") {
            // nothing to do here
            info!("StatusManger Received response for register request");
        }

        let mut inprogress_plugins_request = self.inprogress_plugins_request.write().unwrap();
        inprogress_plugins_request.remove(&id);
    }
}

#[cfg(test)]
mod tests {
    use super::*;
    use ripple_sdk::tokio::{
        self,
        sync::mpsc::{self, channel},
    };

    #[test]
    fn test_generate_state_change_subscribe_request() {
        let status_manager = StatusManager::new();
        let request = status_manager.generate_state_change_subscribe_request();
        assert!(request.contains("register"));
        assert!(request.contains("statechange"));
    }

    #[tokio::test]
    async fn test_on_activate_response() {
        let status_manager = StatusManager::new();
        let (tx, _tr) = mpsc::channel(10);
        let broker = BrokerSender { sender: tx };

        let (tx_1, _tr_1) = channel(2);
        let callback = BrokerCallback { sender: tx_1 };

        let data = JsonRpcApiResponse {
            id: Some(1),
            jsonrpc: "2.0".to_string(),
            result: Some(serde_json::json!(null)),
            error: None,
            method: None,
            params: None,
        };
        let request = r#"{"jsonrpc":"2.0","id":1,"method":"Controller.1.activate","params":{"callsign":"TestPlugin"}}"#;
        status_manager
            .on_activate_response(broker, callback, &data, request)
            .await;
        let status = status_manager.get_status("TestPlugin".to_string());
        assert_eq!(status.unwrap().state, State::Activated);
    }

    #[tokio::test]
    async fn test_on_status_response() {
        let status_manager = StatusManager::new();
        let (tx, _tr) = mpsc::channel(10);
        let broker = BrokerSender { sender: tx };

        let (tx_1, _tr_1) = channel(2);
        let callback = BrokerCallback { sender: tx_1 };

        let data = JsonRpcApiResponse {
            id: Some(1),
            jsonrpc: "2.0".to_string(),
            result: Some(serde_json::json!([{"callsign":"TestPlugin","state":"activated"}])),
            error: None,
            method: None,
            params: None,
        };
        let request = r#"{"jsonrpc":"2.0","id":1,"method":"Controller.1.status@TestPlugin"}"#;
        status_manager
            .on_status_response(broker, callback, &data, request)
            .await;
        let status = status_manager.get_status("TestPlugin".to_string());
        assert_eq!(status.unwrap().state, State::Activated);
    }

    #[tokio::test]
    async fn test_on_thunder_error_response() {
        let status_manager = StatusManager::new();

        let (tx_1, _tr_1) = channel(2);
        let callback = BrokerCallback { sender: tx_1 };

        let data = JsonRpcApiResponse {
            id: Some(1),
            jsonrpc: "2.0".to_string(),
            result: None,
            error: Some(serde_json::json!({"code":1,"message":"ERROR_UNKNOWN_KEY"})),
            method: None,
            params: None,
        };
        let plugin_name = "TestPlugin".to_string();
        status_manager
            .on_thunder_error_response(callback, &data, &plugin_name)
            .await;
        let status = status_manager.get_status("TestPlugin".to_string());
        assert_eq!(status.unwrap().state, State::Missing);
    }

    // Uncomment and use the following unit test only for local testing. Not use as part of the CI/CD pipeline.
    /*
    use ripple_sdk::{
        api::gateway::rpc_gateway_api::{ApiProtocol, CallContext, RpcRequest},
    };
    use crate::broker::rules_engine::{Rule, RuleTransform};

    #[tokio::test]
    async fn test_expired_broker_request() {
        let status_manager = StatusManager::new();
        let (tx, _tr) = mpsc::channel(10);
        let broker = BrokerSender { sender: tx };

        let (tx_1, _tr_1) = channel(2);
        let callback = BrokerCallback { sender: tx_1 };

        let data = JsonRpcApiResponse {
            id: Some(1),
            jsonrpc: "2.0".to_string(),
            result: Some(serde_json::json!(null)),
            error: None,
            method: None,
            params: None,
        };
        let request = r#"{"jsonrpc":"2.0","id":1,"method":"Controller.1.activate","params":{"callsign":"TestPlugin"}}"#;
        status_manager
            .on_activate_response(broker, callback, &data, request)
            .await;
        let status = status_manager.get_status("TestPlugin".to_string());
        assert_eq!(status.unwrap().state, State::Activated);

        let ctx = CallContext::new(
            "session_id".to_string(),
            "request_id".to_string(),
            "app_id".to_string(),
            1,
            ApiProtocol::Bridge,
            "method".to_string(),
            Some("cid".to_string()),
            true,
        );

        // Add a request to the pending list
        let request = BrokerRequest {
            rpc: RpcRequest {
                ctx,
                params_json: "".to_string(),
                method: "TestPlugin".to_string(),
            },
            rule: Rule {
                alias: "TestPlugin".to_string(),
                transform: RuleTransform::default(),
                endpoint: None,
            },
            subscription_processed: None,
        };
        status_manager.add_broker_request_to_pending_list("TestPlugin".to_string(), request);

        // Sleep for 10 seconds to expire the request
        tokio::time::sleep(tokio::time::Duration::from_secs(10)).await;

        // Check if the request is expired
        let (pending_requests, expired) =
            status_manager.retrive_pending_broker_requests("TestPlugin".to_string());
        assert_eq!(expired, true);
        assert_eq!(pending_requests.len(), 1);
    }
    */
}<|MERGE_RESOLUTION|>--- conflicted
+++ resolved
@@ -319,11 +319,7 @@
                     if !pending_requests.is_empty() {
                         for pending_request in pending_requests {
                             if expired {
-<<<<<<< HEAD
-                                error!("Expired request: {:?}", pending_request);
-=======
                                 error!("Expired request: {:?} ", pending_request);
->>>>>>> 4c709fc5
                                 callback
                                     .send_error(pending_request, RippleError::ServiceError)
                                     .await;
