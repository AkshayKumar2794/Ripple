--- conflicted
+++ resolved
@@ -16,16 +16,10 @@
 //
 use super::{
     endpoint_broker::{
-<<<<<<< HEAD
-        BrokerCallback, BrokerCleaner, BrokerOutput, BrokerRequest, BrokerSender, EndpointBroker,
-    },
-    rules_engine::RuleEndpoint,
-=======
         BrokerCallback, BrokerCleaner, BrokerConnectRequest, BrokerOutput, BrokerRequest,
         BrokerSender, BrokerSubMap, EndpointBroker,
     },
     thunder::thunder_plugins_status_mgr::StatusManager,
->>>>>>> a312c07e
 };
 use crate::broker::broker_utils::BrokerUtils;
 use futures_util::{SinkExt, StreamExt};
@@ -45,14 +39,9 @@
 #[derive(Debug, Clone)]
 pub struct ThunderBroker {
     sender: BrokerSender,
-<<<<<<< HEAD
-    subscription_map: Arc<RwLock<HashMap<String, Vec<BrokerRequest>>>>,
-    cleaner: BrokerCleaner,
-=======
     subscription_map: Arc<RwLock<BrokerSubMap>>,
     cleaner: BrokerCleaner,
     status_manager: StatusManager,
->>>>>>> a312c07e
 }
 
 impl ThunderBroker {
@@ -68,10 +57,7 @@
             cleaner: BrokerCleaner {
                 cleaner: Some(c_tx.clone()),
             },
-<<<<<<< HEAD
-=======
             status_manager: StatusManager::new(),
->>>>>>> a312c07e
         };
         let broker_c = broker.clone();
         let broker_for_cleanup = broker.clone();
@@ -101,10 +87,6 @@
                         match value {
                             Ok(v) => {
                                 if let tokio_tungstenite::tungstenite::Message::Text(t) = v {
-<<<<<<< HEAD
-                                    // send the incoming text without context back to the sender
-                                    Self::handle_jsonrpc_response(t.as_bytes(),callback.clone())
-=======
                                     if broker_c.status_manager.is_controller_response(broker_c.get_sender(), callback.clone(), t.as_bytes()).await {
                                         broker_c.status_manager.handle_controller_response(broker_c.get_sender(), callback.clone(), t.as_bytes()).await;
                                     }
@@ -112,7 +94,6 @@
                                         // send the incoming text without context back to the sender
                                         Self::handle_jsonrpc_response(t.as_bytes(),callback.clone())
                                     }
->>>>>>> a312c07e
                                 }
                             },
                             Err(e) => {
@@ -142,22 +123,6 @@
                                 callback_for_sender.send_error(request,e).await
                             }
                         }
-                    },
-                    Some(cleanup_request) = c_tr.recv() => {
-                        let value = {
-                            broker_for_cleanup.subscription_map.write().unwrap().remove(&cleanup_request)
-                        };
-                        if let Some(mut cleanup) = value {
-                            let sender = broker_for_cleanup.get_sender();
-                            while let Some(mut v) = cleanup.pop() {
-                                v.rpc = v.rpc.get_unsubscribe();
-                                if (sender.send(v).await).is_err() {
-                                    error!("Cleanup Error for {}",&cleanup_request);
-                                }
-                            }
-
-                        }
-
                     }
                 },
                     Some(cleanup_request) = c_tr.recv() => {
