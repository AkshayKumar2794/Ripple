// Copyright 2023 Comcast Cable Communications Management, LLC
//
// Licensed under the Apache License, Version 2.0 (the "License");
// you may not use this file except in compliance with the License.
// You may obtain a copy of the License at
//
// http://www.apache.org/licenses/LICENSE-2.0
//
// Unless required by applicable law or agreed to in writing, software
// distributed under the License is distributed on an "AS IS" BASIS,
// WITHOUT WARRANTIES OR CONDITIONS OF ANY KIND, either express or implied.
// See the License for the specific language governing permissions and
// limitations under the License.
//
// SPDX-License-Identifier: Apache-2.0
//
use super::{
    endpoint_broker::{
        BrokerCallback, BrokerCleaner, BrokerConnectRequest, BrokerOutput, BrokerRequest,
        BrokerSender, BrokerSubMap, EndpointBroker, EndpointBrokerState,
    },
    thunder::thunder_plugins_status_mgr::StatusManager,
    thunder::user_data_migrator::UserDataMigrator,
};
use crate::{broker::broker_utils::BrokerUtils, state::platform_state::PlatformState};
use futures_util::{SinkExt, StreamExt};
use ripple_sdk::{
    api::{
        gateway::rpc_gateway_api::{JsonRpcApiResponse, RpcRequest},
        observability::log_signal::LogSignal,
    },
    log::{debug, error, info, trace},
    tokio::{
        self,
        sync::{mpsc, Mutex},
        time,
    },
    utils::error::RippleError,
};
use serde_json::json;
use serde_json::Value;
use std::time::SystemTime;
use std::{
    collections::HashMap,
    sync::{Arc, RwLock},
    time::Duration,
    vec,
};

pub const COMPOSITE_REQUEST_TIME_OUT: u64 = 8;

#[derive(Clone)]
pub struct ThunderBroker {
    sender: BrokerSender,
    subscription_map: Arc<RwLock<BrokerSubMap>>,
    cleaner: BrokerCleaner,
    status_manager: StatusManager,
    default_callback: BrokerCallback,
    data_migrator: Option<UserDataMigrator>,
    custom_callback_list: Arc<Mutex<HashMap<u64, BrokerCallback>>>,
    composite_request_list: Arc<Mutex<HashMap<u64, CompositeRequest>>>,
    composite_request_purge_started: Arc<Mutex<bool>>,
}

#[derive(Clone)]
pub struct CompositeRequest {
    pub time_stamp: SystemTime,
    pub rpc_request: RpcRequest,
}

impl CompositeRequest {
    pub fn new(time_stamp: SystemTime, rpc_request: RpcRequest) -> CompositeRequest {
        CompositeRequest {
            time_stamp,
            rpc_request,
        }
    }
}

impl ThunderBroker {
    fn new(
        sender: BrokerSender,
        subscription_map: Arc<RwLock<BrokerSubMap>>,
        cleaner: BrokerCleaner,
        default_callback: BrokerCallback,
    ) -> Self {
        Self {
            sender,
            subscription_map,
            cleaner,
            status_manager: StatusManager::new(),
            default_callback,
            data_migrator: None,
            custom_callback_list: Arc::new(Mutex::new(HashMap::new())),
            composite_request_list: Arc::new(Mutex::new(HashMap::new())),
            composite_request_purge_started: Arc::new(Mutex::new(false)),
        }
    }

    fn with_data_migtator(mut self) -> Self {
        self.data_migrator = UserDataMigrator::create();
        self
    }

    pub fn get_default_callback(&self) -> BrokerCallback {
        self.default_callback.clone()
    }

    pub async fn register_composite_request(&self, id: u64, request: RpcRequest) {
        let mut composite_request_list = self.composite_request_list.lock().await;
        let composite_req = CompositeRequest::new(SystemTime::now(), request);
        composite_request_list.insert(id, composite_req);
        let purge_thread_started = self.composite_request_purge_started.lock().await;
        if *purge_thread_started {
            self.start_purge_composite_request_timer();
        }
    }

    pub async fn unregister_composite_request(&self, id: u64) {
        let mut composite_request_list = self.composite_request_list.lock().await;
        composite_request_list.remove(&id);
    }

    async fn get_composite_request(&self, id: Option<u64>) -> Option<RpcRequest> {
        let rid = id?;
        let composite_request_list = self.composite_request_list.lock().await;
        composite_request_list
            .get(&rid)
            .map(|req| req.rpc_request.clone())
    }

    pub async fn register_custom_callback(&self, id: u64, callback: BrokerCallback) {
        let mut custom_callback_list = self.custom_callback_list.lock().await;
        custom_callback_list.insert(id, callback);
    }

    pub async fn unregister_custom_callback(&self, id: u64) {
        let mut custom_callback_list = self.custom_callback_list.lock().await;
        custom_callback_list.remove(&id);
    }

    async fn get_broker_callback(&self, id: Option<u64>) -> BrokerCallback {
        if id.is_none() {
            return self.default_callback.clone();
        }
        let custom_callback_list = self.custom_callback_list.lock().await;
        if let Some(callback) = custom_callback_list.get(&id.unwrap()) {
            return callback.clone();
        }
        self.default_callback.clone()
    }

    // Start a timer to purge individual composite request that are older than 8 seconds
    fn start_purge_composite_request_timer(&self) {
        let composite_request_list = self.composite_request_list.clone();
        let mut interval = time::interval(Duration::from_millis(3000));
        let purge_thread_started = self.composite_request_purge_started.clone();
        tokio::spawn(async move {
            *purge_thread_started.lock().await = true;
            debug!("Starting composite request purge timer");
            // iterate each individual composite request and check if timestamp is greater than 8 seconds
            loop {
                interval.tick().await;
                let mut composite_request_list = composite_request_list.lock().await;
                let mut keys_to_remove = Vec::new();
                for (key, value) in composite_request_list.iter() {
                    match value.time_stamp.elapsed() {
                        Ok(elapsed) => {
                            if elapsed.as_secs() > COMPOSITE_REQUEST_TIME_OUT {
                                keys_to_remove.push(*key);
                            }
                        }
                        Err(e) => {
                            error!("Error while calculating elapsed time {:?}", e);
                        }
                    }
                }
                // remove request from the list
                for key in keys_to_remove {
                    composite_request_list.remove(&key);
                    debug!("Removed composite request with id {}", key);
                }
                if composite_request_list.is_empty() {
                    *purge_thread_started.lock().await = false;
                    debug!("Composite request list is empty, stop timer");
                    break;
                }
            }
        });
    }

    fn start(request: BrokerConnectRequest, callback: BrokerCallback) -> Self {
        let endpoint = request.endpoint.clone();
        let (broker_request_tx, mut broker_request_rx) = mpsc::channel(10);
        let (c_tx, mut c_tr) = mpsc::channel(2);
        let broker_sender = BrokerSender {
            sender: broker_request_tx,
        };
        let subscription_map = Arc::new(RwLock::new(request.sub_map.clone()));
        let cleaner = BrokerCleaner {
            cleaner: Some(c_tx.clone()),
        };
        let thunder_broker =
            Self::new(broker_sender, subscription_map, cleaner, callback).with_data_migtator();
        let broker_c = thunder_broker.clone();
        let broker_for_cleanup = thunder_broker.clone();
        let broker_for_reconnect = thunder_broker.clone();
        tokio::spawn(async move {
            let (ws_tx, mut ws_rx) = BrokerUtils::get_ws_broker(&endpoint.get_url(), None).await;

            let ws_tx_wrap = Arc::new(Mutex::new(ws_tx));
            // send the first request to the broker. This is the controller statechange subscription request
            let status_request = broker_c
                .status_manager
                .generate_state_change_subscribe_request();
            {
                let mut ws_tx = ws_tx_wrap.lock().await;

                let _feed = ws_tx
                    .feed(tokio_tungstenite::tungstenite::Message::Text(
                        status_request.to_string(),
                    ))
                    .await;
                let _flush = ws_tx.flush().await;
            }
            tokio::pin! {
                let read = ws_rx.next();
            }
            let diagnostic_context: Arc<Mutex<Option<BrokerRequest>>> = Arc::new(Mutex::new(None));
            loop {
                tokio::select! {

                    Some(value) = &mut read => {
                        /* receive response here */
                        match value {
                            Ok(v) => {

                                if let tokio_tungstenite::tungstenite::Message::Text(t) = v {
                                    debug!("Broker Websocket message {:?}", t);

                                    if broker_c.status_manager.is_controller_response(broker_c.get_sender(), broker_c.get_default_callback(), t.as_bytes()).await {
                                        broker_c.status_manager.handle_controller_response(broker_c.get_sender(), broker_c.get_default_callback(), t.as_bytes()).await;
                                    }
                                    else {
                                        // send the incoming text without context back to the sender
                                        let id = Self::get_id_from_result(t.as_bytes());
                                        let composite_resp_params = Self::get_composite_response_params_by_id(broker_c.clone(), id).await;
                                        let _ = Self::handle_jsonrpc_response(t.as_bytes(),broker_c.get_broker_callback(id).await, composite_resp_params);
                                    };
                                }
                            },
                            Err(e) => {
                                error!("Broker Websocket error on read {:?}", e);
                                // Time to reconnect Thunder with existing subscription
                                break;
                            }
                        }

                    },
                    Some(mut request) = broker_request_rx.recv() => {
                        debug!("Got request from receiver for broker {:?}", request);
                        diagnostic_context.lock().await.replace(request.clone());

                        match broker_c.check_and_generate_plugin_activation_request(&request) {
                            Ok(requests) => {
                                if !requests.is_empty() {
                                    let mut ws_tx = ws_tx_wrap.lock().await;
                                    for r in requests {
                                        let _feed = ws_tx.feed(tokio_tungstenite::tungstenite::Message::Text(r)).await;
                                        let _flush = ws_tx.flush().await;
                                    }
                                }
                                else {
                                    // empty request means plugin is activated and ready to process the request
                                    // Intercept the request for data migration
                                    let mut request_consumed = false;
                                    if let Some(user_data_migrator) = broker_c.data_migrator.clone() {
                                        request_consumed = user_data_migrator.intercept_broker_request(&broker_c, ws_tx_wrap.clone(), &mut request).await;
                                    }

                                    // If the request is not consumed by the data migrator, continue with the request
                                    if !request_consumed {

                                        match broker_c.prepare_request(&request) {
                                            Ok(updated_request) => {

                                                LogSignal::new("thunder_broker".to_string(),"sending message to thunder".to_string(), request.rpc.ctx.clone())
                                                    .with_diagnostic_context_item("updated_request", &format!("{:?}", updated_request))
                                                    .emit_debug();

                                                // Add composite request to thunder broker; this is for later params_json referencing when response is received
                                                // response key in params_json is used for response rule transformation.
                                                if !request.rpc.params_json.is_empty() {
                                                    let pp: &str = request.rpc.params_json.as_str();
                                                    let pp_json = &serde_json::from_str::<Value>(pp).unwrap();
                                                    for pp in pp_json.as_array().unwrap() {
                                                        for (key, _value) in pp.as_object().unwrap() {
                                                            if key == "response" {
                                                                broker_c.register_composite_request(request.rpc.ctx.call_id, request.rpc.clone()).await;
                                                            }
                                                        }
                                                    }
                                                }
                                                let binding = ws_tx_wrap.clone();
                                                let mut ws_tx = binding.lock().await;
                                                for r in updated_request {
                                                    let _ = ws_tx.feed(tokio_tungstenite::tungstenite::Message::Text(r)).await;

                                                    let _ = ws_tx.flush().await;
                                                }
                                            }
                                            Err(e) => {
                                                LogSignal::new("thunder_broker".to_string(), "Prepare request failed".to_string(), request.rpc.ctx.clone())
                                                    .with_diagnostic_context_item("error", &format!("{:?}", e))
                                                    .emit_error();
                                                broker_c.get_default_callback().send_error(request,e).await
                                            }
                                        }
                                    }
                                }
                            }
                            Err(e) => {
                                match e {
                                    RippleError::ServiceNotReady => {
                                        info!("Thunder Service not ready, request is now in pending list {:?}", request);
                                    },
                                    _ =>
                                    broker_c.get_default_callback().send_error(request,e).await
                                }
                            }
                        }

                },
                    Some(cleanup_request) = c_tr.recv() => {
                        let value = {
                            broker_for_cleanup.subscription_map.write().unwrap().remove(&cleanup_request)
                        };
                        if let Some(mut cleanup) = value {
                            let sender = broker_for_cleanup.get_sender();
                            while let Some(mut v) = cleanup.pop() {
                                v.rpc = v.rpc.get_unsubscribe();
                                if (sender.send(v).await).is_err() {
                                    error!("Cleanup Error for {}",&cleanup_request);
                                }
                            }

                        }

                    }
                    }
            }

            let mut reconnect_request = request.clone();
            // Thunder Disconnected try reconnecting.
            {
                let mut subs = broker_for_reconnect.subscription_map.write().unwrap();
                for (k, v) in subs.drain().take(1) {
                    let _ = reconnect_request.sub_map.insert(k, v);
                }
            }
            if request.reconnector.send(reconnect_request).await.is_err() {
                error!("Error reconnecting to thunder");
            }
        });
        thunder_broker
    }

    fn update_response(response: &JsonRpcApiResponse, params: Option<Value>) -> JsonRpcApiResponse {
        let mut new_response = response.clone();
        if response.params.is_some() {
            new_response.result = response.params.clone();
        }
        if let Some(p) = params {
            let _ = new_response.params.insert(p);
        }
        new_response
    }

    async fn get_composite_response_params_by_id(
        broker: ThunderBroker,
        id: Option<u64>,
    ) -> Option<Value> {
        /* Get composite req params by call_id*/
        let rpc_req = broker.get_composite_request(id).await;
        let mut new_param: Option<Value> = None;
        if let Some(request) = rpc_req {
            let pp: &str = request.params_json.as_str();
            let pp_json = &serde_json::from_str::<Value>(pp).unwrap();

            // iterate pp_json array and extract object with response key
            for pp in pp_json.as_array().unwrap() {
                for (key, value) in pp.as_object().unwrap() {
                    if key == "response" {
                        new_param = Some(json!({"response": value}));
                    }
                }
            }
        }
        // remove composite request from list
        if let Some(id) = id {
            broker.unregister_composite_request(id).await;
        }
        new_param
    }

    fn get_id_from_result(result: &[u8]) -> Option<u64> {
        serde_json::from_slice::<JsonRpcApiResponse>(result)
            .ok()
            .and_then(|data| data.id)
    }

    fn get_callsign_and_method_from_alias(alias: &str) -> (String, Option<&str>) {
        let mut collection: Vec<&str> = alias.split('.').collect();
        let method = collection.pop();
        let callsign = collection.join(".");
        (callsign, method)
    }
    fn unsubscribe(&self, request: &BrokerRequest) -> Option<BrokerRequest> {
        let mut sub_map = self.subscription_map.write().unwrap();
        trace!(
            "Unsubscribing a listen request for session id: {:?}",
            request.rpc.ctx.session_id
        );
        let app_id = &request.rpc.ctx.session_id;
        let method = &request.rpc.ctx.method;
        let mut existing_request = None;
        if let Some(mut existing_requests) = sub_map.remove(app_id) {
            if let Some(i) = existing_requests
                .iter()
                .position(|x| x.rpc.ctx.method.eq_ignore_ascii_case(method))
            {
                existing_request = Some(existing_requests.remove(i));
            }
            let _ = sub_map.insert(app_id.clone(), existing_requests);
        }
        existing_request
    }

    fn subscribe(&self, request: &BrokerRequest) -> Option<BrokerRequest> {
        let mut sub_map = self.subscription_map.write().unwrap();
        let app_id = &request.rpc.ctx.session_id;
        let method = &request.rpc.ctx.method;
        let listen = request.rpc.is_listening();
        let mut response = None;
        debug!(
            "Initial subscription map of {:?} app_id {:?}",
            sub_map, app_id
        );

        if let Some(mut v) = sub_map.remove(app_id) {
            debug!("Subscription map after removing app {:?}", v);
            if let Some(i) = v
                .iter()
                .position(|x| x.rpc.ctx.method.eq_ignore_ascii_case(method))
            {
                debug!(
                    "Removing subscription for method {} for app {}",
                    method, app_id
                );
                response = Some(v.remove(i));
            }
            if listen {
                v.push(request.clone());
            }
            let _ = sub_map.insert(app_id.clone(), v);
        } else {
            let _ = sub_map.insert(app_id.clone(), vec![request.clone()]);
        }
        response
    }

    fn check_and_generate_plugin_activation_request(
        &self,
        rpc_request: &super::endpoint_broker::BrokerRequest,
    ) -> Result<Vec<String>, RippleError> {
        let mut requests = Vec::new();
        let (callsign, method) = Self::get_callsign_and_method_from_alias(&rpc_request.rule.alias);

        if method.is_none() {
            return Err(RippleError::InvalidInput);
        }
        // check if the plugin is activated.
        let status = match self.status_manager.get_status(callsign.clone()) {
            Some(v) => v.clone(),
            None => {
                self.status_manager
                    .add_broker_request_to_pending_list(callsign.clone(), rpc_request.clone());
                // PluginState is not available with StateManager,  create an internal thunder request to activate the plugin
                let request = self
                    .status_manager
                    .generate_plugin_status_request(callsign.clone());
                requests.push(request.to_string());
                return Ok(requests);
            }
        };

        if status.state.is_missing() {
            error!("Plugin {} is missing", callsign);
            return Err(RippleError::ServiceError);
        }

        if status.state.is_activating() {
            info!("Plugin {} is activating", callsign);
            return Err(RippleError::ServiceNotReady);
        }

        if !status.state.is_activated() {
            // add the broker request to pending list
            self.status_manager
                .add_broker_request_to_pending_list(callsign.clone(), rpc_request.clone());
            // create an internal thunder request to activate the plugin
            let request = self
                .status_manager
                .generate_plugin_activation_request(callsign.clone());
            requests.push(request.to_string());
            return Ok(requests);
        }
        Ok(requests)
    }
}

impl EndpointBroker for ThunderBroker {
    fn get_broker(
        _ps: Option<PlatformState>,
        request: BrokerConnectRequest,
        callback: BrokerCallback,
        _broker_state: &mut EndpointBrokerState,
    ) -> Self {
        Self::start(request, callback)
    }

    fn get_sender(&self) -> BrokerSender {
        self.sender.clone()
    }

    fn get_cleaner(&self) -> BrokerCleaner {
        self.cleaner.clone()
    }

    fn prepare_request(
        &self,
        rpc_request: &super::endpoint_broker::BrokerRequest,
    ) -> Result<Vec<String>, RippleError> {
        let rpc = rpc_request.clone().rpc;
        let id = rpc.ctx.call_id;
        let (callsign, method) = Self::get_callsign_and_method_from_alias(&rpc_request.rule.alias);
        let mut requests = Vec::new();

        let method = method.unwrap();
        // Below chunk of code is basically for subscription where thunder needs some special care based on
        // the JsonRpc specification
        if rpc_request.rpc.is_subscription() && !rpc_request.rpc.is_unlisten() {
            let listen = rpc_request.rpc.is_listening();
            // If there was an existing app and method combo for the same subscription just unregister that
            if let Some(cleanup) = self.subscribe(rpc_request) {
                requests.push(
                    json!({
                        "jsonrpc": "2.0",
                        "id": cleanup.rpc.ctx.call_id,
                        "method": format!("{}.unregister", callsign),
                        "params": {
                            "event": method,
                            "id": format!("{}", cleanup.rpc.ctx.call_id)
                        }
                    })
                    .to_string(),
                )
            }

            // Given unregistration is already performed by previous step just do registration
            if listen {
                requests.push(
                    json!({
                        "jsonrpc": "2.0",
                        "id": id,
                        "method": format!("{}.register", callsign),
                        "params": json!({
                            "event": method,
                            "id": format!("{}", id)
                        })
                    })
                    .to_string(),
                )
            }
        } else if rpc_request.rpc.is_unlisten() {
            if let Some(cleanup) = self.unsubscribe(rpc_request) {
                trace!(
                    "Unregistering thunder listener for call_id {} and method {}",
                    cleanup.rpc.ctx.call_id,
                    method
                );
                requests.push(
                    json!({
                        "jsonrpc": "2.0",
                        "id": cleanup.rpc.ctx.call_id,
                        "method": format!("{}.unregister", callsign),
                        "params": {
                            "event": method,
                            "id": format!("{}", cleanup.rpc.ctx.call_id)
                        }
                    })
                    .to_string(),
                )
            }
        } else {
            // Simple request and response handling
            requests.push(Self::update_request(rpc_request)?)
        }

        Ok(requests)
    }

    /// Default handler method for the broker to remove the context and send it back to the
    /// client for consumption
    fn handle_jsonrpc_response(
        result: &[u8],
        callback: BrokerCallback,
        params: Option<Value>,
    ) -> Result<BrokerOutput, RippleError> {
        let mut final_result = Err(RippleError::ParseError);
        if let Ok(data) = serde_json::from_slice::<JsonRpcApiResponse>(result) {
            let updated_data = Self::update_response(&data, params);
            final_result = Ok(BrokerOutput::new(updated_data));
        }
        if let Ok(output) = final_result.clone() {
            tokio::spawn(async move { callback.sender.send(output).await });
        } else {
            error!("Bad broker response {}", String::from_utf8_lossy(result));
        }
        final_result
    }
}

#[cfg(test)]
mod tests {
    use super::*;
    use crate::{
        broker::{
            endpoint_broker::{
                apply_response, apply_rule_for_event, BrokerCallback, BrokerConnectRequest,
                BrokerOutput, BrokerRequest, EndpointBroker,
            },
<<<<<<< HEAD
            rules_engine::{Rule, RuleEndpoint, RuleEndpointProtocol, RuleTransform},
            test::mock_thunder_lite_server::MockThunderLiteServer,
        },
        create_and_send_broker_request, create_and_send_broker_request_with_jq_transform,
        read_broker_responses, setup_and_start_mock_thunder_lite_server,
=======
            rules_engine::{self, Rule, RuleEndpoint, RuleEndpointProtocol, RuleTransform},
            test::mock_thunder_lite_server::MockThunderLiteServer,
        },
        create_and_send_broker_request, create_and_send_broker_request_with_jq_transform,
        process_broker_output, process_broker_output_event_resposne, read_broker_responses,
        setup_and_start_mock_thunder_lite_server,
>>>>>>> 91f3fc07
        utils::test_utils::{MockWebsocket, WSMockData},
    };
    use ripple_sdk::{
        api::gateway::rpc_gateway_api::{ApiProtocol, CallContext, RpcRequest},
        uuid::Uuid,
    };
    use serde_json::json;
    use std::time::Duration;
    use tokio::sync::mpsc;

    #[macro_export]
    macro_rules! setup_thunder_broker {
        ($server_handle:expr) => {{
            let endpoint = RuleEndpoint {
                protocol: RuleEndpointProtocol::Thunder,
                url: $server_handle.get_address(),
                jsonrpc: true,
            };
            let (reconnect_tx, _rec_rx) = mpsc::channel(2);

            let request = BrokerConnectRequest::new("thunder".to_owned(), endpoint, reconnect_tx);
            let (tx, rx) = mpsc::channel(16);
            let callback = BrokerCallback { sender: tx };
            let mut endpoint_state = EndpointBrokerState::default();
            let thunder_broker =
                ThunderBroker::get_broker(None, request, callback, &mut endpoint_state);

            (thunder_broker, rx)
        }};
    }

<<<<<<< HEAD
=======
    pub fn get_test_new_internal(method: String, params: Option<Value>) -> RpcRequest {
        let ctx = CallContext::new(
            Uuid::new_v4().to_string(),
            Uuid::new_v4().to_string(),
            "internal".into(),
            1,
            ApiProtocol::Extn,
            method.clone(),
            None,
            false,
        );
        RpcRequest {
            params_json: RpcRequest::prepend_ctx(params, &ctx),
            ctx,
            method,
        }
    }

    fn test_create_broker_request_with_jq_transform_fn(
        method: &str,
        alias: &str,
        call_id: u64,
        params: Option<Value>,
        transform: Option<RuleTransform>,
        event_filter: Option<String>,
        event_handler_fn: Option<String>,
    ) -> BrokerRequest {
        let mut broker_request = create_mock_broker_request(
            method,
            alias,
            params,
            transform,
            event_filter,
            event_handler_fn,
        );
        broker_request.rpc.ctx.call_id = call_id;
        broker_request
    }
    async fn test_send_broker_request_fn(
        thunder_broker: &ThunderBroker,
        request: &BrokerRequest,
    ) -> Result<(), RippleError> {
        let sender = thunder_broker.get_sender();
        sender.send(request.clone()).await
    }

    async fn test_read_single_response(
        rx: &mut mpsc::Receiver<BrokerOutput>,
    ) -> Result<BrokerOutput, String> {
        // wait 2 seconds for the response
        match tokio::time::timeout(Duration::from_secs(2), rx.recv()).await {
            Ok(Some(broker_output)) => Ok(broker_output),
            Ok(None) => Err("Received None instead of BrokerOutput".to_string()),
            Err(_) => Err("Timeout while waiting for response".to_string()),
        }
    }

>>>>>>> 91f3fc07
    async fn get_thunderbroker(
        tx: mpsc::Sender<bool>,
        send_data: Vec<WSMockData>,
        sender: mpsc::Sender<BrokerOutput>,
        on_close: bool,
    ) -> ThunderBroker {
        // setup mock websocket server
        let port = MockWebsocket::start(send_data, Vec::new(), tx, on_close).await;

        let endpoint = RuleEndpoint {
            url: format!("ws://127.0.0.1:{}", port),
            protocol: crate::broker::rules_engine::RuleEndpointProtocol::Websocket,
            jsonrpc: false,
        };
        let (tx, _) = mpsc::channel(1);
        let request = BrokerConnectRequest::new("somekey".to_owned(), endpoint, tx);
        let callback = BrokerCallback { sender };
        ThunderBroker::get_broker(None, request, callback, &mut EndpointBrokerState::default())
    }

    //function to create a BrokerRequest
<<<<<<< HEAD
    fn create_broker_request(
=======
    fn create_mock_broker_request(
>>>>>>> 91f3fc07
        method: &str,
        alias: &str,
        params: Option<Value>,
        transform: Option<RuleTransform>,
        event_filter: Option<String>,
        event_handler_fn: Option<String>,
    ) -> BrokerRequest {
        BrokerRequest {
<<<<<<< HEAD
            rpc: RpcRequest::get_new_internal(method.to_owned(), params),
=======
            rpc: get_test_new_internal(method.to_owned(), params),
>>>>>>> 91f3fc07
            rule: Rule {
                alias: alias.to_owned(),
                // if transform is not provided, use default
                transform: transform.unwrap_or_default(),
                endpoint: None,
                filter: event_filter,
                event_handler: event_handler_fn,
                sources: None,
            },
            subscription_processed: None,
            workflow_callback: None,
        }
    }

<<<<<<< HEAD
    #[tokio::test]
    async fn test_thunder_brokerage() {
        // Set up and start the mock thunder lite server
        let server_handle = setup_and_start_mock_thunder_lite_server!(
            // entry for getter
            "org.rdk.mock_plugin.getter",
            Some(serde_json::json!({"value":"unknown"})),
            None,
            None,
            // entry for setter with event response
            "org.rdk.mock_plugin.setter",
            Some(serde_json::json!({"value":"check-event"})),
            None,
            Some((
                JsonRpcApiResponse {
                    jsonrpc: "2.0".to_string(),
                    result: Some(serde_json::Value::Null),
                    error: None,
                    id: Some(1000),
                    method: Some("org.rdk.mock_plugin.onValueChanged".to_string()),
                    params: Some(json!({"value":"ripple"})),
                },
                500 // event response generated after 500 milliseconds of setter response
            ))
        );

        let (thunder_broker, mut rx) = setup_thunder_broker!(server_handle);

        // Create and send the getter Broker request
        println!("[Tester] Calling FireboltModuleName.testGetter");
        create_and_send_broker_request!(
            thunder_broker,
            "FireboltModuleName.testGetter",
            "org.rdk.mock_plugin.getter",
            2000,
            None
        );

        // Create and send the setter Broker request
        println!("[Tester] Calling FireboltModuleName.testSetter");
        create_and_send_broker_request!(
            thunder_broker,
            "FireboltModuleName.testSetter",
            "org.rdk.mock_plugin.setter",
            3000,
            None
        );

        // Read the responses and assert that 3 responses are received
        read_broker_responses!(rx, 3);
    }

    #[tokio::test]
    async fn test_end_to_end_skip_restriction() {
        let server_handle = setup_and_start_mock_thunder_lite_server!(
            // entry for getter
            "org.rdk.PersistentStore.getValue",
            Some(
                serde_json::json!({"value":"{\"update_time\":\"2024-09-05T01:10:31.068338209+00:00\",\"value\":\"none\"}", "success": true})
            ),
            None,
            None,
            // entry for setter with event response
            "org.rdk.PersistentStore.setValue",
            Some(serde_json::json!({"success":true})),
            None,
            Some((
                JsonRpcApiResponse {
                    jsonrpc: "2.0".to_string(),
                    result: Some(serde_json::Value::Null),
                    error: None,
                    id: Some(1000),
                    method: Some("org.rdk.mock_plugin.onValueChanged".to_string()),
                    params: Some(
                        json!({"namespace":"Advertising","key":"skipRestriction","value":"{\"update_time\": \"2025-02-20T22:37:52.452943Z\",\"value\": \"all\"}"})
                    ),
                },
                500 // event response generated after 500 milliseconds of setter response
            ))
        );

        let (thunder_broker, mut rx) = setup_thunder_broker!(server_handle);

        // Create and send "advertising.skipRestriction"
        let transform = RuleTransform{
            request:Some(json!({"namespace":"Advertising","key":"skipRestriction"}).to_string()),
            response:Some(json!("if .result and .result.success then (.result.value | fromjson | .value) else \"none\" end").to_string()), 
            event: None,
            rpcv2_event: None,
            event_decorator_method: None
        };

        create_and_send_broker_request_with_jq_transform!(
            thunder_broker,
            "advertising.skipRestriction",
            "org.rdk.PersistentStore.getValue",
            4000,
            None,
            Some(transform.clone()),
            None,
            None
        );
        // Create and send "advertising.setSkipRestriction with event generation option"
        let transform = RuleTransform{
            request:Some("{ value: {update_time: now | todateiso8601, value: .value}, namespace: \"Advertising\", key: \"skipRestriction\"}".to_string()),
            response:Some(json!("if .result and .result.success then null else { error: { code: -32100, message: \"couldn't set skip restriction\" }} end").to_string()), 
            event: None,
            rpcv2_event: None,
            event_decorator_method: None
        };

        create_and_send_broker_request_with_jq_transform!(
            thunder_broker,
           "advertising.setSkipRestriction",
            "org.rdk.PersistentStore.setValue",
            5000,
            Some(json!({"key":"skipRestriction","namespace":"Advertising", "value": "adsUnwatched"})),
            Some(transform.clone()),
            Some(json!("if .namespace == \"Advertising\" and .key == \"skipRestriction\" then true else false end").to_string()),
            None
        );
        read_broker_responses!(rx, 3);
    }

    #[ignore]
=======
>>>>>>> 91f3fc07
    #[tokio::test]
    async fn test_thunder_brokerage() {
        // Set up and start the mock thunder lite server
        let server_handle = setup_and_start_mock_thunder_lite_server!(
            // entry for getter
            "org.rdk.mock_plugin.getter",
            Some(serde_json::json!({"value": "unknown"})),
            None,
            None,
            // entry for setter with event response
            "org.rdk.mock_plugin.setter",
            Some(serde_json::json!({"value": "check-event"})),
            None,
            Some((
                JsonRpcApiResponse {
                    jsonrpc: "2.0".to_string(),
                    result: Some(serde_json::Value::Null),
                    error: None,
                    id: Some(1000),
                    method: Some("org.rdk.mock_plugin.onValueChanged".to_string()),
                    params: Some(json!({"value": "ripple"})),
                },
                500 // event response generated after 500 milliseconds of setter response
            ))
        );

        let (thunder_broker, mut rx) = setup_thunder_broker!(server_handle);

<<<<<<< HEAD
        // Use Broker to connect to it
        let request = create_broker_request("some_method", "", None, None, None, None);
=======
        // Create and send the getter Broker request
        println!("[Tester] Calling FireboltModuleName.testGetter");
        create_and_send_broker_request!(
            thunder_broker,
            "FireboltModuleName.testGetter",
            "org.rdk.mock_plugin.getter",
            2000,
            None
        );
>>>>>>> 91f3fc07

        // Create and send the setter Broker request
        println!("[Tester] Calling FireboltModuleName.testSetter");
        create_and_send_broker_request!(
            thunder_broker,
            "FireboltModuleName.testSetter",
            "org.rdk.mock_plugin.setter",
            3000,
            None
        );

        // Read the responses and assert that 3 responses are received
        read_broker_responses!(rx, 3);
    }

    #[tokio::test]
    async fn test_end_to_end_skip_restriction_set_get_eventing_with_jq_rules() {
        let server_handle = setup_and_start_mock_thunder_lite_server!(
            // entry for getter
            "org.rdk.PersistentStore.getValue",
            Some(
                serde_json::json!({"value":"{\"update_time\":\"2020-09-05T01:10:31.068338209+00:00\",\"value\":\"none\"}", "success": true})
            ),
            None,
            None,
            // entry for setter with event response
            "org.rdk.PersistentStore.setValue",
            Some(serde_json::json!({"success":true})),
            None,
            Some((
                JsonRpcApiResponse {
                    jsonrpc: "2.0".to_string(),
                    result: Some(serde_json::Value::Null),
                    error: None,
                    id: Some(1000),
                    method: Some("org.rdk.mock_plugin.onSkipRestrictionChanged".to_string()),
                    params: Some(
                        json!({"namespace":"Advertising","key":"skipRestriction","value":"{\"update_time\": \"2020-02-20T22:37:52.452943Z\",\"value\": \"all\"}"})
                    ),
                },
                500 // event response generated after 500 milliseconds of setter response
            ))
        );

<<<<<<< HEAD
        let rpc_request = create_broker_request("some_method", "", None, None, None, None);
=======
        let (thunder_broker, mut rx) = setup_thunder_broker!(server_handle);
>>>>>>> 91f3fc07

        // Create and send "advertising.skipRestriction" Broker request
        let transform = RuleTransform{
            request:Some("{ namespace: \"Advertising\", key: \"skipRestriction\"}".to_string()),
            response:Some("if .result and .result.success then (.result.value | fromjson | .value) else \"none\" end".to_string()), 
            event: Some("(.value | fromjson | .value)".to_string()),
            rpcv2_event: None,
            event_decorator_method: None
        };

        let broker_request = test_create_broker_request_with_jq_transform_fn(
            "advertising.skipRestriction",
            "org.rdk.PersistentStore.getValue",
            4000,
            None, // params
            Some(transform.clone()),
            None,
            None,
        );

        let result = test_send_broker_request_fn(&thunder_broker, &broker_request).await;
        assert!(result.is_ok());

        let broker_output = test_read_single_response(&mut rx).await;
        assert!(broker_output.is_ok());

        process_broker_output!(broker_request, broker_output);

        // Create and send "advertising.setSkipRestriction with event generation option"
        let transform = RuleTransform{
            request:Some("{ value: {update_time: now | todateiso8601, value: .value}, namespace: \"Advertising\", key: \"skipRestriction\"}".to_string()),
            response:Some("if .result and .result.success then null else { error: { code: -32100, message: \"couldn't set skip restriction\" }} end".to_string()), 
            event: None,
            rpcv2_event: None,
            event_decorator_method: None
        };

        create_and_send_broker_request_with_jq_transform!(
            thunder_broker,
           "advertising.setSkipRestriction",
            "org.rdk.PersistentStore.setValue",
            5000,
            Some(json!({"value": "adsUnwatched"})), // input params for advertising.setSkipRestriction 
            Some(transform.clone()),
            Some(json!("if .namespace == \"Advertising\" and .key == \"skipRestriction\" then true else false end").to_string()),
            None
        );
        //read the response of setter function
        let broker_output = test_read_single_response(&mut rx).await;
        assert!(broker_output.is_ok());

        //read the response of setter event
        let broker_output = test_read_single_response(&mut rx).await;
        assert!(broker_output.is_ok());

        process_broker_output_event_resposne!(broker_request, broker_output, Some(json!("all")));
    }

    #[tokio::test]
    async fn test_thunderbroker_get_cleaner() {
        let (tx, mut _rx) = mpsc::channel(1);
        let (sender, _rec) = mpsc::channel(1);
        let send_data = vec![WSMockData::get(json!({"key":"value"}).to_string())];

        let thndr_broker = get_thunderbroker(tx, send_data, sender, false).await;
        assert!(thndr_broker.get_cleaner().cleaner.is_some());
    }

    #[tokio::test]
    async fn test_thunderbroker_handle_jsonrpc_response() {
        let (tx, mut _rx) = mpsc::channel(1);
        let (sender, mut rec) = mpsc::channel(1);
        let send_data = vec![WSMockData::get(json!({"key":"value"}).to_string())];

        let _thndr_broker = get_thunderbroker(tx, send_data, sender.clone(), false).await;

        let response = json!({
            "jsonrpc": "2.0",
            "result": {
                "key": "value"
            }
        });

        assert!(ThunderBroker::handle_jsonrpc_response(
            response.to_string().as_bytes(),
            BrokerCallback {
                sender: sender.clone(),
            },
            None,
        )
        .is_ok());

        let v = tokio::time::timeout(Duration::from_secs(2), rec.recv())
            .await
            .expect("Timeout while waiting for response");

        assert!(v.is_some(), "Expected some value, but got None");
        let broker_output = v.unwrap();
        let data = broker_output
            .data
            .result
            .expect("No result in response data");
        let key_value = data.get("key").expect("Key not found");
        let key_str = key_value.as_str().expect("Value is not a string");
        assert_eq!(key_str, "value");
    }
    /*
        #[ignore]
        #[tokio::test]
        async fn test_thunderbroker_subscribe_unsubscribe() {
            let (tx, mut _rx) = mpsc::channel(1);
            let (sender, mut rec) = mpsc::channel(1);
            let send_data = vec![WSMockData::get(
                json!({
                    "jsonrpc": "2.0",
                    "method": "AcknowledgeChallenge.onRequestChallenge",
                    "params": {
                        "listen": true
                    }
                })
                .to_string(),
            )];

            let thndr_broker = get_thunderbroker(tx, send_data, sender.clone(), false).await;

            // Subscribe to an event
            let subscribe_request = BrokerRequest {
                rpc: RpcRequest::get_new_internal(
                    "AcknowledgeChallenge.onRequestChallenge".to_owned(),
                    Some(json!({"listen": true})),
                ),
                rule: Rule {
                    alias: "AcknowledgeChallenge.onRequestChallenge".to_owned(),
                    transform: RuleTransform::default(),
                    endpoint: None,
                    filter: None,
                    event_handler: None,
                    sources: None,
                },
                subscription_processed: Some(false),
                workflow_callback: None,
            };

            thndr_broker.subscribe(&subscribe_request);

            // Simulate receiving an event
            let response = json!({
                "jsonrpc": "2.0",
                "method": "AcknowledgeChallenge.onRequestChallenge",
                "params": {
                    "challenge": "The request to challenge the user"
                }
            });

            assert!(ThunderBroker::handle_jsonrpc_response(
                response.to_string().as_bytes(),
                BrokerCallback {
                    sender: sender.clone(),
                },
                None,
            )
            .is_ok());

            let v = tokio::time::timeout(Duration::from_secs(2), rec.recv())
                .await
                .expect("Timeout while waiting for response");

            if let Some(broker_output) = v {
                let data = broker_output
                    .data
                    .result
                    .expect("No result in response data");
                let challenge_value = data
                    .get("challenge")
                    .expect("Challenge not found in response data");
                let challenge_str = challenge_value.as_str().expect("Value is not a string");
                assert_eq!(challenge_str, "The request to challenge the user");
                assert_eq!(
                    broker_output.data.method.unwrap(),
                    "AcknowledgeChallenge.onRequestChallenge"
                );
            } else {
                panic!("Received None instead of a valid response");
            }

            // Unsubscribe from the event
            let unsubscribe_request = BrokerRequest {
                rpc: RpcRequest::get_unsubscribe(&subscribe_request.rpc),
                rule: Rule {
                    alias: "AcknowledgeChallenge.onRequestChallenge".to_owned(),
                    transform: RuleTransform::default(),
                    endpoint: None,
                    filter: None,
                    event_handler: None,
                    sources: None,
                },
                subscription_processed: Some(true),
                workflow_callback: None,
            };
            thndr_broker.subscribe(&unsubscribe_request);

            // Simulate receiving an event
            let response = json!({
                "jsonrpc": "2.0",
                "method": "AcknowledgeChallenge.onRequestChallenge",
                "params": {
                    "challenge": "The request to challenge the user"
                }
            });

            assert!(ThunderBroker::handle_jsonrpc_response(
                response.to_string().as_bytes(),
                BrokerCallback {
                    sender: sender.clone(),
                },
                None,
            )
            .is_ok());

            let v = tokio::time::timeout(Duration::from_secs(2), rec.recv())
                .await
                .expect("Timeout while waiting for response");

            if let Some(broker_output) = v {
                let _data = broker_output
                    .data
                    .result
                    .expect("No result in response data");
                assert_eq!(
                    broker_output.data.method.unwrap(),
                    "AcknowledgeChallenge.onRequestChallenge"
                );
            } else {
                panic!("Received None instead of a valid response");
            }
        }
    */
    #[tokio::test]
    async fn test_thunderbroker_update_response() {
        let response = JsonRpcApiResponse {
            jsonrpc: "2.0".to_string(),
            result: Some(json!({"key": "value"})),
            error: None,
            id: Some(1),
            params: Some(json!({"param_key": "param_value"})),
            method: None,
        };

        let updated_response = ThunderBroker::update_response(&response, None);
        assert_eq!(updated_response.result, response.params);
    }

    #[tokio::test]
    async fn test_thunderbroker_get_callsign_and_method_from_alias() {
        let alias = "plugin.method";
        let (callsign, method) = ThunderBroker::get_callsign_and_method_from_alias(alias);
        assert_eq!(callsign, "plugin");
        assert_eq!(method, Some("method"));

        let alias = "plugin2.";
        let (callsign, method) = ThunderBroker::get_callsign_and_method_from_alias(alias);
        assert_eq!(callsign, "plugin2");
        assert!(method.is_some());
    }

    #[tokio::test]
    async fn test_register_composite_request() {
        let server_handle = setup_and_start_mock_thunder_lite_server!();
        let (thunder_broker, _) = setup_thunder_broker!(server_handle);
        let broker_request = create_mock_broker_request(
            "FireboltModuleName.testGetter",
            "org.rdk.mock_plugin.getter",
            None,
            None,
            None,
            None,
        );

        thunder_broker
            .register_composite_request(1, broker_request.rpc.clone())
            .await;
        let composite_request_list = thunder_broker.composite_request_list.lock().await;
        assert_eq!(composite_request_list.len(), 1);
        assert_eq!(
            composite_request_list.get(&1).unwrap().rpc_request,
            broker_request.rpc
        );
    }

    #[tokio::test]
    async fn test_unregister_composite_request() {
        let server_handle = setup_and_start_mock_thunder_lite_server!();
        let (thunder_broker, _) = setup_thunder_broker!(server_handle);
        let broker_request = create_mock_broker_request(
            "FireboltModuleName.testGetter",
            "org.rdk.mock_plugin.getter",
            None,
            None,
            None,
            None,
        );

        thunder_broker
            .register_composite_request(1, broker_request.rpc.clone())
            .await;
        thunder_broker.unregister_composite_request(1).await;
        let composite_request_list = thunder_broker.composite_request_list.lock().await;
        assert_eq!(composite_request_list.len(), 0);
    }

    #[tokio::test]
    async fn test_start_purge_composite_request_timer() {
        let server_handle = setup_and_start_mock_thunder_lite_server!();
        let (thunder_broker, _) = setup_thunder_broker!(server_handle);
        let broker_request = create_mock_broker_request(
            "FireboltModuleName.testGetter",
            "org.rdk.mock_plugin.getter",
            None,
            None,
            None,
            None,
        );

        thunder_broker
            .register_composite_request(1, broker_request.rpc.clone())
            .await;
        thunder_broker.start_purge_composite_request_timer();
        let composite_request_list = thunder_broker.composite_request_list.lock().await;
        // Not waiting for the timer to expire, so the list should not be empty
        assert_eq!(composite_request_list.len(), 1);
    }

    #[tokio::test]
    async fn test_register_custom_callback() {
        let server_handle = setup_and_start_mock_thunder_lite_server!();
        let (thunder_broker, _) = setup_thunder_broker!(server_handle);

        let (tx, _rx) = mpsc::channel(1);
        let callback = BrokerCallback { sender: tx };

        thunder_broker.register_custom_callback(1, callback).await;
        let custom_callback_list = thunder_broker.custom_callback_list.lock().await;
        assert_eq!(custom_callback_list.len(), 1);
    }

    #[tokio::test]
    async fn test_unregister_custom_callback() {
        let server_handle = setup_and_start_mock_thunder_lite_server!();
        let (thunder_broker, _) = setup_thunder_broker!(server_handle);

        let (tx, _rx) = mpsc::channel(1);
        let callback = BrokerCallback { sender: tx };

        thunder_broker.register_custom_callback(1, callback).await;
        thunder_broker.unregister_custom_callback(1).await;
        let custom_callback_list = thunder_broker.custom_callback_list.lock().await;
        assert_eq!(custom_callback_list.len(), 0);
    }

    #[tokio::test]
    async fn test_subscribe() {
        let server_handle = setup_and_start_mock_thunder_lite_server!();
        let (thunder_broker, _) = setup_thunder_broker!(server_handle);
        let broker_request = create_mock_broker_request(
            "FireboltModuleName.onEvent",
            "org.rdk.mock_plugin.onValueChanged",
            Some(json!({"listen": true})),
            None,
            None,
            None,
        );

        thunder_broker.subscribe(&broker_request);
        let subscription_map = thunder_broker.subscription_map.write().unwrap();
        assert_eq!(subscription_map.len(), 1);
    }

    // Add test for unsubscribe
    #[tokio::test]
    async fn test_unsubscribe() {
        let server_handle = setup_and_start_mock_thunder_lite_server!();
        let (thunder_broker, _) = setup_thunder_broker!(server_handle);
        let subscribe_request = create_mock_broker_request(
            "FireboltModuleName.onEvent",
            "org.rdk.mock_plugin.onValueChanged",
            Some(json!({"listen": true})),
            None,
            None,
            None,
        );

        thunder_broker.subscribe(&subscribe_request);
        {
            let subscription_map = thunder_broker.subscription_map.write().unwrap();
            assert_eq!(subscription_map.len(), 1);
        }

        let mut unsubscribe_request = create_mock_broker_request(
            "FireboltModuleName.onEvent",
            "org.rdk.mock_plugin.onValueChanged",
            Some(json!({"listen": false})),
            None,
            None,
            None,
        );

        unsubscribe_request.rpc.ctx.session_id = subscribe_request.rpc.ctx.session_id.clone();
        unsubscribe_request.rpc.ctx.method = subscribe_request.rpc.ctx.method.clone();

        thunder_broker.unsubscribe(&unsubscribe_request);
        let subscription_map = thunder_broker.subscription_map.write().unwrap();
        // TBD : Check. Unsubscribe is re-inserting the subscription back to the map
        // let _ = sub_map.insert(app_id.clone(), existing_requests);
        assert_eq!(subscription_map.len(), 1);
    }
}<|MERGE_RESOLUTION|>--- conflicted
+++ resolved
@@ -640,20 +640,12 @@
                 apply_response, apply_rule_for_event, BrokerCallback, BrokerConnectRequest,
                 BrokerOutput, BrokerRequest, EndpointBroker,
             },
-<<<<<<< HEAD
-            rules_engine::{Rule, RuleEndpoint, RuleEndpointProtocol, RuleTransform},
-            test::mock_thunder_lite_server::MockThunderLiteServer,
-        },
-        create_and_send_broker_request, create_and_send_broker_request_with_jq_transform,
-        read_broker_responses, setup_and_start_mock_thunder_lite_server,
-=======
             rules_engine::{self, Rule, RuleEndpoint, RuleEndpointProtocol, RuleTransform},
             test::mock_thunder_lite_server::MockThunderLiteServer,
         },
         create_and_send_broker_request, create_and_send_broker_request_with_jq_transform,
         process_broker_output, process_broker_output_event_resposne, read_broker_responses,
         setup_and_start_mock_thunder_lite_server,
->>>>>>> 91f3fc07
         utils::test_utils::{MockWebsocket, WSMockData},
     };
     use ripple_sdk::{
@@ -685,8 +677,6 @@
         }};
     }
 
-<<<<<<< HEAD
-=======
     pub fn get_test_new_internal(method: String, params: Option<Value>) -> RpcRequest {
         let ctx = CallContext::new(
             Uuid::new_v4().to_string(),
@@ -744,7 +734,6 @@
         }
     }
 
->>>>>>> 91f3fc07
     async fn get_thunderbroker(
         tx: mpsc::Sender<bool>,
         send_data: Vec<WSMockData>,
@@ -766,11 +755,7 @@
     }
 
     //function to create a BrokerRequest
-<<<<<<< HEAD
-    fn create_broker_request(
-=======
     fn create_mock_broker_request(
->>>>>>> 91f3fc07
         method: &str,
         alias: &str,
         params: Option<Value>,
@@ -779,11 +764,7 @@
         event_handler_fn: Option<String>,
     ) -> BrokerRequest {
         BrokerRequest {
-<<<<<<< HEAD
-            rpc: RpcRequest::get_new_internal(method.to_owned(), params),
-=======
             rpc: get_test_new_internal(method.to_owned(), params),
->>>>>>> 91f3fc07
             rule: Rule {
                 alias: alias.to_owned(),
                 // if transform is not provided, use default
@@ -798,134 +779,6 @@
         }
     }
 
-<<<<<<< HEAD
-    #[tokio::test]
-    async fn test_thunder_brokerage() {
-        // Set up and start the mock thunder lite server
-        let server_handle = setup_and_start_mock_thunder_lite_server!(
-            // entry for getter
-            "org.rdk.mock_plugin.getter",
-            Some(serde_json::json!({"value":"unknown"})),
-            None,
-            None,
-            // entry for setter with event response
-            "org.rdk.mock_plugin.setter",
-            Some(serde_json::json!({"value":"check-event"})),
-            None,
-            Some((
-                JsonRpcApiResponse {
-                    jsonrpc: "2.0".to_string(),
-                    result: Some(serde_json::Value::Null),
-                    error: None,
-                    id: Some(1000),
-                    method: Some("org.rdk.mock_plugin.onValueChanged".to_string()),
-                    params: Some(json!({"value":"ripple"})),
-                },
-                500 // event response generated after 500 milliseconds of setter response
-            ))
-        );
-
-        let (thunder_broker, mut rx) = setup_thunder_broker!(server_handle);
-
-        // Create and send the getter Broker request
-        println!("[Tester] Calling FireboltModuleName.testGetter");
-        create_and_send_broker_request!(
-            thunder_broker,
-            "FireboltModuleName.testGetter",
-            "org.rdk.mock_plugin.getter",
-            2000,
-            None
-        );
-
-        // Create and send the setter Broker request
-        println!("[Tester] Calling FireboltModuleName.testSetter");
-        create_and_send_broker_request!(
-            thunder_broker,
-            "FireboltModuleName.testSetter",
-            "org.rdk.mock_plugin.setter",
-            3000,
-            None
-        );
-
-        // Read the responses and assert that 3 responses are received
-        read_broker_responses!(rx, 3);
-    }
-
-    #[tokio::test]
-    async fn test_end_to_end_skip_restriction() {
-        let server_handle = setup_and_start_mock_thunder_lite_server!(
-            // entry for getter
-            "org.rdk.PersistentStore.getValue",
-            Some(
-                serde_json::json!({"value":"{\"update_time\":\"2024-09-05T01:10:31.068338209+00:00\",\"value\":\"none\"}", "success": true})
-            ),
-            None,
-            None,
-            // entry for setter with event response
-            "org.rdk.PersistentStore.setValue",
-            Some(serde_json::json!({"success":true})),
-            None,
-            Some((
-                JsonRpcApiResponse {
-                    jsonrpc: "2.0".to_string(),
-                    result: Some(serde_json::Value::Null),
-                    error: None,
-                    id: Some(1000),
-                    method: Some("org.rdk.mock_plugin.onValueChanged".to_string()),
-                    params: Some(
-                        json!({"namespace":"Advertising","key":"skipRestriction","value":"{\"update_time\": \"2025-02-20T22:37:52.452943Z\",\"value\": \"all\"}"})
-                    ),
-                },
-                500 // event response generated after 500 milliseconds of setter response
-            ))
-        );
-
-        let (thunder_broker, mut rx) = setup_thunder_broker!(server_handle);
-
-        // Create and send "advertising.skipRestriction"
-        let transform = RuleTransform{
-            request:Some(json!({"namespace":"Advertising","key":"skipRestriction"}).to_string()),
-            response:Some(json!("if .result and .result.success then (.result.value | fromjson | .value) else \"none\" end").to_string()), 
-            event: None,
-            rpcv2_event: None,
-            event_decorator_method: None
-        };
-
-        create_and_send_broker_request_with_jq_transform!(
-            thunder_broker,
-            "advertising.skipRestriction",
-            "org.rdk.PersistentStore.getValue",
-            4000,
-            None,
-            Some(transform.clone()),
-            None,
-            None
-        );
-        // Create and send "advertising.setSkipRestriction with event generation option"
-        let transform = RuleTransform{
-            request:Some("{ value: {update_time: now | todateiso8601, value: .value}, namespace: \"Advertising\", key: \"skipRestriction\"}".to_string()),
-            response:Some(json!("if .result and .result.success then null else { error: { code: -32100, message: \"couldn't set skip restriction\" }} end").to_string()), 
-            event: None,
-            rpcv2_event: None,
-            event_decorator_method: None
-        };
-
-        create_and_send_broker_request_with_jq_transform!(
-            thunder_broker,
-           "advertising.setSkipRestriction",
-            "org.rdk.PersistentStore.setValue",
-            5000,
-            Some(json!({"key":"skipRestriction","namespace":"Advertising", "value": "adsUnwatched"})),
-            Some(transform.clone()),
-            Some(json!("if .namespace == \"Advertising\" and .key == \"skipRestriction\" then true else false end").to_string()),
-            None
-        );
-        read_broker_responses!(rx, 3);
-    }
-
-    #[ignore]
-=======
->>>>>>> 91f3fc07
     #[tokio::test]
     async fn test_thunder_brokerage() {
         // Set up and start the mock thunder lite server
@@ -954,10 +807,6 @@
 
         let (thunder_broker, mut rx) = setup_thunder_broker!(server_handle);
 
-<<<<<<< HEAD
-        // Use Broker to connect to it
-        let request = create_broker_request("some_method", "", None, None, None, None);
-=======
         // Create and send the getter Broker request
         println!("[Tester] Calling FireboltModuleName.testGetter");
         create_and_send_broker_request!(
@@ -967,7 +816,6 @@
             2000,
             None
         );
->>>>>>> 91f3fc07
 
         // Create and send the setter Broker request
         println!("[Tester] Calling FireboltModuleName.testSetter");
@@ -1012,11 +860,7 @@
             ))
         );
 
-<<<<<<< HEAD
-        let rpc_request = create_broker_request("some_method", "", None, None, None, None);
-=======
         let (thunder_broker, mut rx) = setup_thunder_broker!(server_handle);
->>>>>>> 91f3fc07
 
         // Create and send "advertising.skipRestriction" Broker request
         let transform = RuleTransform{
