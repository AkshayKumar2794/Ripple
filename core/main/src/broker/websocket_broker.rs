--- conflicted
+++ resolved
@@ -254,11 +254,8 @@
                 transform: RuleTransform::default(),
                 endpoint: None,
                 filter: None,
-<<<<<<< HEAD
                 event_handler: None,
-=======
                 sources: None,
->>>>>>> 9a9fdde0
             },
             workflow_callback: None,
             subscription_processed: None,
@@ -299,11 +296,8 @@
                 transform: RuleTransform::default(),
                 endpoint: None,
                 filter: None,
-<<<<<<< HEAD
                 event_handler: None,
-=======
                 sources: None,
->>>>>>> 9a9fdde0
             },
             workflow_callback: None,
             subscription_processed: None,
