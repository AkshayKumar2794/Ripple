// Copyright 2023 Comcast Cable Communications Management, LLC
//
// Licensed under the Apache License, Version 2.0 (the "License");
// you may not use this file except in compliance with the License.
// You may obtain a copy of the License at
//
// http://www.apache.org/licenses/LICENSE-2.0
//
// Unless required by applicable law or agreed to in writing, software
// distributed under the License is distributed on an "AS IS" BASIS,
// WITHOUT WARRANTIES OR CONDITIONS OF ANY KIND, either express or implied.
// See the License for the specific language governing permissions and
// limitations under the License.
//
// SPDX-License-Identifier: Apache-2.0
//

use std::collections::HashMap;

use jsonrpsee::{core::server::rpc_module::Methods, types::TwoPointZero};
use ripple_sdk::{
    api::{
        apps::EffectiveTransport,
        firebolt::{
            fb_capabilities::JSON_RPC_STANDARD_ERROR_INVALID_PARAMS,
            fb_openrpc::FireboltOpenRpcMethod,
        },
        gateway::{
            rpc_error::RpcError,
            rpc_gateway_api::{ApiMessage, ApiProtocol, JsonRpcApiResponse, RpcRequest},
        },
        observability::{log_signal::LogSignal, metrics_util::ApiStats},
    },
    extn::extn_client_message::ExtnMessage,
    log::{debug, error, info, trace, warn},
    serde_json::{self, Value},
    tokio,
};
use serde::{Deserialize, Serialize};

use crate::{
    firebolt::firebolt_gatekeeper::FireboltGatekeeper,
    service::{
        apps::{app_events::AppEvents, provider_broker::ProviderBroker},
        telemetry_builder::TelemetryBuilder,
    },
    state::{
        bootstrap_state::BootstrapState, openrpc_state::OpenRpcState,
        platform_state::PlatformState, session_state::Session,
    },
    utils::router_utils::{capture_stage, get_rpc_header_with_status},
};

use super::rpc_router::RpcRouter;
pub struct FireboltGateway {
    state: BootstrapState,
}

#[derive(Serialize, Deserialize)]
pub struct JsonRpcMessage {
    pub jsonrpc: TwoPointZero,
    pub id: u64,
    #[serde(skip_serializing_if = "Option::is_none")]
    pub error: Option<JsonRpcError>,
}

#[derive(Serialize, Deserialize)]
pub struct JsonRpcError {
    pub code: i32,
    pub message: String,
    #[serde(skip_serializing_if = "Option::is_none")]
    pub data: Option<Value>,
}

#[derive(Debug, Clone)]
pub enum FireboltGatewayCommand {
    RegisterSession {
        session_id: String,
        session: Session,
    },
    UnregisterSession {
        session_id: String,
        cid: String,
    },
    HandleRpc {
        request: RpcRequest,
    },
    HandleRpcForExtn {
        msg: ExtnMessage,
    },
    HandleResponse {
        response: JsonRpcApiResponse,
    },
    StopServer,
}

impl FireboltGateway {
    pub fn new(state: BootstrapState, methods: Methods) -> FireboltGateway {
        for method in methods.method_names() {
            info!("Adding RPC method {}", method);
        }
        state.platform_state.router_state.update_methods(methods);
        FireboltGateway { state }
    }

    pub async fn start(&self) {
        trace!("Starting Gateway Listener");
        let mut firebolt_gateway_rx = self
            .state
            .channels_state
            .get_gateway_receiver()
            .expect("Gateway receiver to be available");
        while let Some(cmd) = firebolt_gateway_rx.recv().await {
            use FireboltGatewayCommand::*;

            match cmd {
                RegisterSession {
                    session_id,
                    session,
                } => {
                    self.state
                        .platform_state
                        .session_state
                        .add_session(session_id, session);
                }
                UnregisterSession { session_id, cid } => {
                    AppEvents::remove_session(&self.state.platform_state, session_id.clone());
                    ProviderBroker::unregister_session(&self.state.platform_state, cid.clone())
                        .await;
                    self.state
                        .platform_state
                        .endpoint_state
                        .cleanup_for_app(&cid)
                        .await;
                    self.state.platform_state.session_state.clear_session(&cid);
                }
                HandleRpc { request } => self.handle(request, None).await,
                HandleRpcForExtn { msg } => {
                    if let Some(request) = msg.payload.clone().extract() {
                        self.handle(request, Some(msg)).await
                    } else {
                        error!("Not a valid RPC Request {:?}", msg);
                    }
                }
                HandleResponse { response } => {
                    self.handle_response(response);
                }
                StopServer => {
                    error!("Stopping server");
                    break;
                }
            }
        }
    }

    pub fn handle_response(&self, response: JsonRpcApiResponse) {
        self.state
            .platform_state
            .endpoint_state
            .handle_broker_response(response);
    }

    pub async fn handle(&self, request: RpcRequest, extn_msg: Option<ExtnMessage>) {
        trace!(
            "firebolt_gateway Received Firebolt request {} {} {}",
            request.ctx.request_id,
            request.method,
            request.params_json
        );
        let mut extn_request = false;
        // First check sender if no sender no need to process
        let callback_c = extn_msg.clone();
        LogSignal::new(
            "firebolt_gateway".into(),
            "start_processing_request".into(),
            request.clone(),
        )
        .emit_debug();
        match request.ctx.protocol {
            ApiProtocol::Extn => {
                extn_request = true;
                // extn protocol with subscription requests means there is no need for callback
                // it is using extn_client::subscribe method which uses id field to resolve.
                if !request.is_subscription()
                    && (callback_c.is_none() || callback_c.unwrap().callback.is_none())
                {
                    error!("No callback for request {:?} ", request);
                    return;
                }
            }
            _ => {
                if !self
                    .state
                    .platform_state
                    .session_state
                    .has_session(&request.ctx)
                {
                    error!("No sender for request {:?} ", request);
                    return;
                }
            }
        }
        let mut platform_state = self.state.platform_state.clone();

        /*
         * The reason for spawning a new thread is that when request-1 comes, and it waits for
         * user grant. The response from user grant, (eg ChallengeResponse) comes as rpc which
         * in-turn goes through the permission check and sends a gate request. But the single
         * thread which was listening on the channel will be waiting for the user response. This
         * leads to a stall.
         */
        let mut request_c = request.clone();
        request_c.method = FireboltOpenRpcMethod::name_with_lowercase_module(&request.method);

        platform_state
            .metrics
            .add_api_stats(&request_c.ctx.request_id, &request_c.method);

        let metrics_timer = TelemetryBuilder::start_firebolt_metrics_timer(
            &platform_state.get_client().get_extn_client(),
            request_c.method.clone(),
            request_c.ctx.app_id.clone(),
        );
        let fail_open = matches!(
            platform_state
                .get_device_manifest()
                .get_features()
                .intent_validation,
            ripple_sdk::api::manifest::device_manifest::IntentValidation::FailOpen
        );

        let open_rpc_state = self.state.platform_state.open_rpc_state.clone();

        tokio::spawn(async move {
            capture_stage(&platform_state.metrics, &request_c, "context_ready");
            // Validate incoming request parameters.
            if let Err(error_string) = validate_request(open_rpc_state, &request_c, fail_open) {
                TelemetryBuilder::stop_and_send_firebolt_metrics_timer(
                    &platform_state.clone(),
                    metrics_timer,
                    format!("{}", JSON_RPC_STANDARD_ERROR_INVALID_PARAMS),
                )
                .await;

                let json_rpc_error = JsonRpcError {
                    code: JSON_RPC_STANDARD_ERROR_INVALID_PARAMS,
                    message: error_string,
                    data: None,
                };

                send_json_rpc_error(&mut platform_state, &request, json_rpc_error).await;
                return;
            }

            capture_stage(&platform_state.metrics, &request_c, "openrpc_val");

            let result = if extn_request {
                // extn protocol means its an internal Ripple request skip permissions.
                Ok(Vec::new())
            } else {
                FireboltGatekeeper::gate(platform_state.clone(), request_c.clone()).await
            };

            capture_stage(&platform_state.metrics, &request_c, "permission");

            match result {
                Ok(p) => {
                    let session = if matches!(&request.ctx.protocol, ApiProtocol::JsonRpc) {
                        platform_state
                            .clone()
                            .session_state
                            .get_session(&request_c.ctx)
                    } else {
                        None
                    };
                    if !platform_state.endpoint_state.handle_brokerage(
                        request_c.clone(),
                        extn_msg.clone(),
                        None,
                        p,
                        session.clone(),
                    ) {
                        // Route
                        match request.clone().ctx.protocol {
                            ApiProtocol::Extn => {
                                if let Some(extn_msg) = extn_msg {
                                    LogSignal::new(
                                        "firebolt_gateway".into(),
                                        "routing_to_extn".into(),
                                        request.clone(),
                                    )
                                    .emit_debug();
                                    RpcRouter::route_extn_protocol(
                                        &platform_state,
                                        request.clone(),
                                        extn_msg,
                                    )
                                    .await
                                } else {
                                    error!("missing invalid message not forwarding");
                                }
                            }
                            _ => {
<<<<<<< HEAD
                                if let Some(session) = session {
=======
                                if let Some(session) = platform_state
                                    .clone()
                                    .session_state
                                    .get_session(&request_c.ctx)
                                {
                                    LogSignal::new(
                                        "firebolt_gateway".into(),
                                        "routing".into(),
                                        request.clone(),
                                    )
                                    .emit_debug();
>>>>>>> 79f1673d
                                    // if the websocket disconnects before the session is recieved this leads to an error
                                    RpcRouter::route(
                                        platform_state.clone(),
                                        request_c,
                                        session,
                                        metrics_timer.clone(),
                                    )
                                    .await;
                                } else {
                                    error!("session is missing request is not forwarded for request {:?}", request_c.ctx);
                                }
                            }
                        }
                    }
                }
                Err(e) => {
                    let deny_reason = e.reason;
                    // log firebolt response message in RDKTelemetry 1.0 friendly format
                    TelemetryBuilder::stop_and_send_firebolt_metrics_timer(
                        &platform_state.clone(),
                        metrics_timer,
                        format!("{}", deny_reason.get_observability_error_code()),
                    )
                    .await;

                    error!(
                        "Failed gateway present error {:?} {:?}",
                        request, deny_reason
                    );

                    let caps: Vec<String> = e.caps.iter().map(|x| x.as_str()).collect();

                    let json_rpc_error = JsonRpcError {
                        code: deny_reason.get_rpc_error_code(),
                        message: deny_reason.get_rpc_error_message(caps.clone()),
                        data: None,
                    };
                    let caps_diag = caps.join(",");
                    let mut diagnostic_context = HashMap::new();
                    diagnostic_context.insert("reason".to_string(), caps_diag);

                    LogSignal::new(
                        "firebolt_gateway".into(),
                        "denied_no_cap".into(),
                        request.clone(),
                    )
                    .with_diagnostic_context(diagnostic_context)
                    .emit_debug();

                    send_json_rpc_error(&mut platform_state, &request, json_rpc_error).await;
                }
            }
        });
    }
}

fn validate_request(
    open_rpc_state: OpenRpcState,
    request: &RpcRequest,
    fail_open: bool,
) -> Result<(), String> {
    // Existing fail open configuration should work where the
    // call should be delegated to the actual handler
    if fail_open {
        match request.method.to_lowercase().as_str() {
            "lifecyclemanagement.session" | "discovery.launch" => return Ok(()),
            _ => {}
        }
    }

    // Params should be valid given we get the request from Firebolt WS Call context is decorated
    // in index 0
    if let Ok(params) = serde_json::from_str::<Vec<serde_json::Value>>(&request.params_json) {
        // Check if there are params
        let param = params.get(1);
        if param.is_none() {
            // if params are necessary then handler or jq rule will fail
            // This method can unblock other calls.
            return Ok(());
        }
        let param = param.unwrap();
        let method_name = request.method.to_lowercase();

        // Check if the cache is already created using add_json_schema_cache below
        let v = open_rpc_state.validate_schema(&method_name, param);
        if v.is_ok() {
            // Params are valid
            return Ok(());
        } else if let Err(Some(s)) = v {
            // Params are not valid
            return Err(s);
        }
        let major_version = open_rpc_state.get_version().major.to_string();
        let openrpc_validator = open_rpc_state.get_openrpc_validator();
        // Get Method from the validator
        if let Some(rpc_method) = openrpc_validator.get_method(&method_name) {
            // Get schema validator
            let validator = openrpc_validator
                .params_validator(major_version, &rpc_method.name)
                .unwrap();
            // validate
            if let Err(errors) = validator.validate(param) {
                let mut error_string = String::new();
                for error in errors {
                    error_string.push_str(&format!("{} ", error));
                }
                let mut diagnostic_context = HashMap::new();
                diagnostic_context.insert("error".to_string(), error_string.clone());
                LogSignal::new(
                    "firebolt_gateway".into(),
                    "invalid_params".into(),
                    request.clone(),
                )
                .with_diagnostic_context(diagnostic_context)
                .emit_debug();
                return Err(error_string);
            }
            // store validator in runtime for future validations of the same api
            open_rpc_state.add_json_schema_cache(method_name, validator);
        } else {
            // TODO: Currently LifecycleManagement and other APIs are not in the schema. Let these pass through to their
            // respective handlers for now.
            debug!(
                "validate_request: Method not found in schema: {}",
                request.method
            );
        }
    }

    Ok(())
}

async fn send_json_rpc_error(
    platform_state: &mut PlatformState,
    request: &RpcRequest,
    json_rpc_error: JsonRpcError,
) {
    if let Some(session) = platform_state
        .clone()
        .session_state
        .get_session(&request.ctx)
    {
        let status_code = json_rpc_error.code;
        let error_message = JsonRpcMessage {
            jsonrpc: TwoPointZero {},
            id: request.ctx.call_id,
            error: Some(json_rpc_error),
        };

        if let Ok(error_message) = serde_json::to_string(&error_message) {
            let mut api_message = ApiMessage::new(
                request.clone().ctx.protocol,
                error_message,
                request.clone().ctx.request_id,
            );

            if let Some(api_stats) = platform_state
                .metrics
                .get_api_stats(&request.ctx.request_id)
            {
                api_message.stats = Some(ApiStats {
                    api: request.method.clone(),
                    stats_ref: get_rpc_header_with_status(request, status_code),
                    stats: api_stats.stats.clone(),
                });
            }
            platform_state.metrics.update_api_stats_ref(
                &request.ctx.request_id,
                get_rpc_header_with_status(request, status_code),
            );

            match session.get_transport() {
                EffectiveTransport::Websocket => {
                    if let Err(e) = session.send_json_rpc(api_message).await {
                        error!(
                            "send_json_rpc_error: Error sending websocket message: e={:?}",
                            e
                        )
                    }
                }
                EffectiveTransport::Bridge(id) => {
                    if let Err(e) = platform_state.send_to_bridge(id, api_message).await {
                        error!(
                            "send_json_rpc_error: Error sending bridge message: e={:?}",
                            e
                        )
                    }
                }
            }
        } else {
            error!("send_json_rpc_error: Could not serialize error message");
        }
    } else {
        warn!(
            "send_json_rpc_error: Session no found: method={}",
            request.method
        );
    }
}<|MERGE_RESOLUTION|>--- conflicted
+++ resolved
@@ -301,21 +301,14 @@
                                 }
                             }
                             _ => {
-<<<<<<< HEAD
                                 if let Some(session) = session {
-=======
-                                if let Some(session) = platform_state
-                                    .clone()
-                                    .session_state
-                                    .get_session(&request_c.ctx)
-                                {
                                     LogSignal::new(
                                         "firebolt_gateway".into(),
                                         "routing".into(),
                                         request.clone(),
                                     )
                                     .emit_debug();
->>>>>>> 79f1673d
+
                                     // if the websocket disconnects before the session is recieved this leads to an error
                                     RpcRouter::route(
                                         platform_state.clone(),
