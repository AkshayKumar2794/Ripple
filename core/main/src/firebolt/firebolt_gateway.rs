--- conflicted
+++ resolved
@@ -25,11 +25,7 @@
         },
         gateway::{
             rpc_error::RpcError,
-<<<<<<< HEAD
-            rpc_gateway_api::{ApiMessage, ApiProtocol, ApiStats, JsonRpcApiResponse, RpcRequest},
-=======
-            rpc_gateway_api::{ApiMessage, ApiProtocol, RpcRequest},
->>>>>>> 71d659a1
+            rpc_gateway_api::{ApiMessage, ApiProtocol, JsonRpcApiResponse, RpcRequest},
         },
         observability::metrics_util::ApiStats,
     },
