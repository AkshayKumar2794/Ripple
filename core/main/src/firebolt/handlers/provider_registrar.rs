--- conflicted
+++ resolved
@@ -304,27 +304,8 @@
                 }
             };
 
-<<<<<<< HEAD
             let is_app_event = event_data.get("appId").cloned();
 
-            if let Some(event_data_map) = event_data.as_object_mut() {
-                if let Some(event_schema_map) = context
-                    .platform_state
-                    .open_rpc_state
-                    .get_openrpc_validator()
-                    .get_result_properties_schema(event)
-                {
-                    // Populate the event result, injecting the app ID if the field exists in the event schema
-
-                    let mut result_map = Map::new();
-
-                    for key in event_schema_map.keys() {
-                        if let Some(event_value) = event_data_map.get(key) {
-                            result_map.insert(key.clone(), event_value.clone());
-                        } else if key.eq("appId") {
-                            if let Some(context) = call_context.clone() {
-                                result_map.insert(key.clone(), Value::String(context.app_id));
-=======
             let result_value = match event_data {
                 Value::Object(ref event_data_map) => {
                     if let Some(event_schema_map) = context
@@ -347,7 +328,6 @@
                                     error!("callback_app_event_emitter: Missing call context, could not determine app ID");
                                     result_map.insert(key.clone(), Value::Null);
                                 }
->>>>>>> 71d659a1
                             } else {
                                 error!(
                                 "callback_app_event_emitter: Missing field in event data: field={}",
@@ -359,43 +339,37 @@
                             }
                         }
 
-<<<<<<< HEAD
-                    if let Some(app_event) = is_app_event {
-                        let app_id = SerdeClearString::as_clear_string(&app_event);
-                        AppEvents::emit_to_app(
-                            &context.platform_state,
-                            app_id,
-                            &FireboltOpenRpcMethod::name_with_lowercase_module(event),
-                            &Value::Object(result_map),
-                        )
-                        .await;
-                    } else {
-                        AppEvents::emit(
-                            &context.platform_state,
-                            &FireboltOpenRpcMethod::name_with_lowercase_module(event),
-                            &Value::Object(result_map),
-                        )
-                        .await;
-                    }
-                } else {
-                    error!("callback_app_event_emitter: Result schema not found");
-                    return Err(Error::Custom(String::from("Result schema not found")));
-=======
                         Value::Object(result_map)
                     } else {
                         event_data.clone()
                     }
->>>>>>> 71d659a1
                 }
                 _ => event_data.clone(),
             };
 
-            AppEvents::emit(
-                &context.platform_state,
-                &FireboltOpenRpcMethod::name_with_lowercase_module(event),
-                &result_value,
-            )
-            .await;
+            // AppEvents::emit(
+            //     &context.platform_state,
+            //     &FireboltOpenRpcMethod::name_with_lowercase_module(event),
+            //     &result_value,
+            // )
+            // .await;
+            if let Some(app_event) = is_app_event {
+                let app_id = SerdeClearString::as_clear_string(&app_event);
+                AppEvents::emit_to_app(
+                    &context.platform_state,
+                    app_id,
+                    &FireboltOpenRpcMethod::name_with_lowercase_module(event),
+                    &result_value,
+                )
+                .await;
+            } else {
+                AppEvents::emit(
+                    &context.platform_state,
+                    &FireboltOpenRpcMethod::name_with_lowercase_module(event),
+                    &result_value,
+                )
+                .await;
+            }
         } else {
             return Err(Error::Custom(String::from(
                 "Unexpected schema configuration",
