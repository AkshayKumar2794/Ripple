--- conflicted
+++ resolved
@@ -21,7 +21,7 @@
         firebolt::{
             fb_metrics::{
                 AppDataGovernanceState, BehavioralMetricContext, BehavioralMetricPayload,
-                BehavioralMetricRequest, Counter, MetricsPayload, MetricsRequest, Timer,
+                BehavioralMetricRequest, MetricsPayload, MetricsRequest,
             },
             fb_telemetry::OperationalMetricRequest,
         },
@@ -34,29 +34,28 @@
         },
         extn_client_message::ExtnMessage,
     },
-    framework::{ripple_contract::RippleContract, RippleResponse},
-    log::{debug, info},
+    framework::RippleResponse,
+    log::debug,
     tokio::sync::mpsc::{Receiver as MReceiver, Sender as MSender},
 };
 
 use crate::{
-    service::{
-        data_governance::DataGovernance, observability::ObservabilityClient,
-        telemetry_builder::TelemetryBuilder,
-    },
+    service::{data_governance::DataGovernance, telemetry_builder::TelemetryBuilder},
     state::platform_state::PlatformState,
     SEMVER_LIGHTWEIGHT,
 };
 
-pub async fn send_behavioral_metric(
+pub async fn send_metric(
     platform_state: &PlatformState,
     mut payload: BehavioralMetricPayload,
     ctx: &CallContext,
 ) -> RippleResponse {
+    // TODO use _ctx for any governance stuff
+    let drop_data = update_app_context(platform_state, ctx, &mut payload).await;
     /*
     not opted in, or configured out, do nothing
     */
-    if update_app_context(platform_state, ctx, &mut payload).await {
+    if drop_data {
         debug!("drop data is true, not sending BI metrics");
         return Ok(());
     }
@@ -195,91 +194,56 @@
         let client = state.get_client().get_extn_client();
         match extracted_message.payload {
             MetricsPayload::BehaviorMetric(b, c) => {
-                let counter = Counter::new("behavioral_metrics".to_string(), 0, None);
-                /*TODO bobra200 - add *appropriate* From<> for BehavioralMetric -> Opsmetric */
-                return match send_behavioral_metric(&state, b, &c).await {
-                    Ok(_) => {
-                        ObservabilityClient::report(
-                            &state,
-                            OperationalMetricRequest::Counter(counter.clone()),
-                        );
-                        Self::ack(client, msg).await.is_ok()
-                    }
-                    Err(e) => {
-                        Self::handle_error(client, msg, e).await;
-                        counter.clone().error();
-                        ObservabilityClient::report(
-                            &state,
-                            OperationalMetricRequest::Counter(counter.clone()),
-                        );
-                        false
-                    }
-                };
-            }
-            MetricsPayload::TelemetryPayload(t) => {
+                return match send_metric(&state, b, &c).await {
+                    Ok(_) => Self::ack(client, msg).await.is_ok(),
+                    Err(e) => Self::handle_error(client, msg, e).await,
+                }
+            }
+            MetricsPayload::OperationalMetric(t) => {
                 TelemetryBuilder::update_session_id_and_send_telemetry(&state, t).is_ok()
             }
-            MetricsPayload::OperationalMetric(operational_metric) => {
-                info!("handler_operationalmetric: {:?}", operational_metric);
-                true
-            }
-        }
-    }
-}
-
-#[cfg(test)]
-pub mod tests {
-    use ripple_sdk::api::firebolt::fb_metrics::Counter;
-    use ripple_sdk::{
-        api::firebolt::{
-            fb_metrics::{MetricsPayload, MetricsRequest, OperationalMetricPayload},
-            fb_telemetry::OperationalMetricRequest,
-        },
-        extn::{
-            client::extn_processor::ExtnRequestProcessor,
-            extn_client_message::{ExtnMessage, ExtnPayload, ExtnRequest},
-            extn_id::ExtnId,
-        },
-        framework::ripple_contract::RippleContract,
-        tokio,
-    };
-    use ripple_tdk::utils::test_utils::Mockable;
-
-    use crate::{
-        processor::metrics_processor::MetricsProcessor, state::platform_state::PlatformState,
-    };
-
-    #[tokio::test]
-    pub async fn test_metrics_processor_send() {
-        let extn_id = ExtnId::new_extn(
-            ripple_sdk::extn::extn_id::ExtnClassId::Device,
-            "test".to_string(),
-        );
-        let counter = Counter::new("test".to_string(), 1, None);
-        let payload = OperationalMetricPayload::Counter(counter.clone());
-        let metrics_payload = MetricsPayload::OperationalMetric(payload);
-        let metrics_request = MetricsRequest {
-            payload: metrics_payload,
-            context: None,
-        };
-        let extn_request = ExtnRequest::Metrics(metrics_request.clone());
-        let payload = ExtnPayload::Request(extn_request);
-        let extn_message = ExtnMessage {
-            id: "123".to_string(),
-            requestor: extn_id,
-            target: RippleContract::Metrics,
-            payload: payload,
-            callback: None,
-            ts: None,
-        };
-
-        let foo =
-            MetricsProcessor::process_request(PlatformState::mock(), extn_message, metrics_request)
-                .await;
-
-<<<<<<< HEAD
-        assert!(foo);
-=======
+        }
+    }
+}
+
+/// Supports processing of Metrics request from extensions and forwards the metrics accordingly.
+#[derive(Debug)]
+pub struct OpMetricsProcessor {
+    state: PlatformState,
+    streamer: DefaultExtnStreamer,
+}
+
+impl OpMetricsProcessor {
+    pub fn new(state: PlatformState) -> OpMetricsProcessor {
+        OpMetricsProcessor {
+            state,
+            streamer: DefaultExtnStreamer::new(),
+        }
+    }
+}
+
+impl ExtnStreamProcessor for OpMetricsProcessor {
+    type STATE = PlatformState;
+    type VALUE = OperationalMetricRequest;
+    fn get_state(&self) -> Self::STATE {
+        self.state.clone()
+    }
+
+    fn sender(&self) -> MSender<ExtnMessage> {
+        self.streamer.sender()
+    }
+
+    fn receiver(&mut self) -> MReceiver<ExtnMessage> {
+        self.streamer.receiver()
+    }
+}
+
+#[async_trait]
+impl ExtnRequestProcessor for OpMetricsProcessor {
+    fn get_client(&self) -> ripple_sdk::extn::client::extn_client::ExtnClient {
+        self.state.get_client().get_extn_client()
+    }
+
     async fn process_request(
         state: Self::STATE,
         msg: ExtnMessage,
@@ -297,6 +261,5 @@
         Self::ack(state.get_client().get_extn_client(), msg)
             .await
             .is_ok()
->>>>>>> 0e68f06e
     }
 }