// Copyright 2023 Comcast Cable Communications Management, LLC
//
// Licensed under the Apache License, Version 2.0 (the "License");
// you may not use this file except in compliance with the License.
// You may obtain a copy of the License at
//
// http://www.apache.org/licenses/LICENSE-2.0
//
// Unless required by applicable law or agreed to in writing, software
// distributed under the License is distributed on an "AS IS" BASIS,
// WITHOUT WARRANTIES OR CONDITIONS OF ANY KIND, either express or implied.
// See the License for the specific language governing permissions and
// limitations under the License.
//
// SPDX-License-Identifier: Apache-2.0
//

use std::time::Instant;

use ripple_sdk::{
<<<<<<< HEAD
    api::apps::AppRequest,
=======
    api::{apps::AppRequest, manifest::ripple_manifest_loader::RippleManifestLoader},
    async_channel::{unbounded, Receiver as CReceiver, Sender as CSender},
    extn::ffi::ffi_message::CExtnMessage,
>>>>>>> 131a56c4
    framework::bootstrap::TransientChannel,
    log::{error, info, warn},
    manifest::device::LoadDeviceManifestStep,
    tokio::sync::mpsc::{self, Receiver, Sender},
    utils::error::RippleError,
};

use crate::{
    bootstrap::manifest::apps::LoadAppLibraryStep,
    broker::endpoint_broker::{BrokerOutput, BROKER_CHANNEL_BUFFER_SIZE},
    firebolt::firebolt_gateway::FireboltGatewayCommand,
    service::extn::ripple_client::RippleClient,
};

use super::{extn_state::ExtnState, platform_state::PlatformState};

use env_file_reader::read_file;
#[derive(Debug, Clone)]
pub struct ChannelsState {
    gateway_channel: TransientChannel<FireboltGatewayCommand>,
    app_req_channel: TransientChannel<AppRequest>,
    broker_channel: TransientChannel<BrokerOutput>,
}

impl ChannelsState {
    pub fn new() -> ChannelsState {
        let (gateway_tx, gateway_tr) = mpsc::channel(32);
        let (app_req_tx, app_req_tr) = mpsc::channel(32);
<<<<<<< HEAD
        let (broker_tx, broker_rx) = mpsc::channel(10);
=======
        let (ctx, ctr) = unbounded();
        let (broker_tx, broker_rx) = mpsc::channel(BROKER_CHANNEL_BUFFER_SIZE);
>>>>>>> 131a56c4

        ChannelsState {
            gateway_channel: TransientChannel::new(gateway_tx, gateway_tr),
            app_req_channel: TransientChannel::new(app_req_tx, app_req_tr),
            broker_channel: TransientChannel::new(broker_tx, broker_rx),
        }
    }

    pub fn get_app_mgr_sender(&self) -> Sender<AppRequest> {
        self.app_req_channel.get_sender()
    }

    pub fn get_app_mgr_receiver(&self) -> Result<Receiver<AppRequest>, RippleError> {
        self.app_req_channel.get_receiver()
    }

    pub fn get_gateway_sender(&self) -> Sender<FireboltGatewayCommand> {
        self.gateway_channel.get_sender()
    }

    pub fn get_gateway_receiver(&self) -> Result<Receiver<FireboltGatewayCommand>, RippleError> {
        self.gateway_channel.get_receiver()
    }

    pub fn get_broker_sender(&self) -> Sender<BrokerOutput> {
        self.broker_channel.get_sender()
    }

    pub fn get_broker_receiver(&self) -> Result<Receiver<BrokerOutput>, RippleError> {
        self.broker_channel.get_receiver()
    }
}

impl Default for ChannelsState {
    fn default() -> Self {
        Self::new()
    }
}

#[derive(Debug, Clone)]
pub struct BootstrapState {
    pub start_time: Instant,
    pub platform_state: PlatformState,
    pub channels_state: ChannelsState,
    pub extn_state: ExtnState,
}

impl BootstrapState {
    pub fn build() -> Result<BootstrapState, RippleError> {
        let channels_state = ChannelsState::new();
        let client = RippleClient::new(channels_state.clone());
        let Ok((extn_manifest, device_manifest)) = RippleManifestLoader::initialize() else {
            error!("Error initializing manifests");
            return Err(RippleError::BootstrapError);
        };
        LoadDeviceManifestStep::read_env_variable();
        let app_manifest_result = LoadAppLibraryStep::load_app_library();
<<<<<<< HEAD
        let extn_manifest = LoadExtnManifestStep::get_manifest();
        let extn_state = ExtnState::new(extn_manifest.clone());
=======
        let extn_state = ExtnState::new(channels_state.clone(), extn_manifest.clone());
>>>>>>> 131a56c4
        let platform_state = PlatformState::new(
            extn_manifest,
            device_manifest,
            client,
            app_manifest_result,
            ripple_version_from_etc(),
        );

        fn ripple_version_from_etc() -> Option<String> {
            static RIPPLE_VER_FILE_DEFAULT: &str = "/etc/rippleversion.txt";
            static RIPPLE_VER_VAR_NAME_DEFAULT: &str = "RIPPLE_VER";
            let version_file_name = std::env::var("RIPPLE_VERSIONS_FILE")
                .unwrap_or(RIPPLE_VER_FILE_DEFAULT.to_string());
            let version_var_name = std::env::var("RIPPLE_VERSIONS_VAR")
                .unwrap_or(RIPPLE_VER_VAR_NAME_DEFAULT.to_string());

            match read_file(version_file_name.clone()) {
                Ok(env_vars) => {
                    if let Some(version) = env_vars.get(&version_var_name) {
                        info!(
                            "Printing ripple version from rippleversion.txt {:?}",
                            version.clone()
                        );
                        return Some(version.clone());
                    }
                }
                Err(err) => {
                    warn!(
                        "error reading versions from {}, err={:?}",
                        version_file_name, err
                    );
                }
            }
            warn!("error reading versions from {}", version_file_name,);
            None
        }
        Ok(BootstrapState {
            start_time: Instant::now(),
            platform_state,
            channels_state,
            extn_state,
        })
    }
}<|MERGE_RESOLUTION|>--- conflicted
+++ resolved
@@ -18,13 +18,7 @@
 use std::time::Instant;
 
 use ripple_sdk::{
-<<<<<<< HEAD
-    api::apps::AppRequest,
-=======
     api::{apps::AppRequest, manifest::ripple_manifest_loader::RippleManifestLoader},
-    async_channel::{unbounded, Receiver as CReceiver, Sender as CSender},
-    extn::ffi::ffi_message::CExtnMessage,
->>>>>>> 131a56c4
     framework::bootstrap::TransientChannel,
     log::{error, info, warn},
     manifest::device::LoadDeviceManifestStep,
@@ -53,12 +47,7 @@
     pub fn new() -> ChannelsState {
         let (gateway_tx, gateway_tr) = mpsc::channel(32);
         let (app_req_tx, app_req_tr) = mpsc::channel(32);
-<<<<<<< HEAD
         let (broker_tx, broker_rx) = mpsc::channel(10);
-=======
-        let (ctx, ctr) = unbounded();
-        let (broker_tx, broker_rx) = mpsc::channel(BROKER_CHANNEL_BUFFER_SIZE);
->>>>>>> 131a56c4
 
         ChannelsState {
             gateway_channel: TransientChannel::new(gateway_tx, gateway_tr),
@@ -116,12 +105,7 @@
         };
         LoadDeviceManifestStep::read_env_variable();
         let app_manifest_result = LoadAppLibraryStep::load_app_library();
-<<<<<<< HEAD
-        let extn_manifest = LoadExtnManifestStep::get_manifest();
-        let extn_state = ExtnState::new(extn_manifest.clone());
-=======
-        let extn_state = ExtnState::new(channels_state.clone(), extn_manifest.clone());
->>>>>>> 131a56c4
+        let extn_state = ExtnState::new( extn_manifest.clone());
         let platform_state = PlatformState::new(
             extn_manifest,
             device_manifest,
