// Copyright 2023 Comcast Cable Communications Management, LLC
//
// Licensed under the Apache License, Version 2.0 (the "License");
// you may not use this file except in compliance with the License.
// You may obtain a copy of the License at
//
// http://www.apache.org/licenses/LICENSE-2.0
//
// Unless required by applicable law or agreed to in writing, software
// distributed under the License is distributed on an "AS IS" BASIS,
// WITHOUT WARRANTIES OR CONDITIONS OF ANY KIND, either express or implied.
// See the License for the specific language governing permissions and
// limitations under the License.
//
// SPDX-License-Identifier: Apache-2.0
//

use std::{sync::Arc, time::Instant};

use ripple_sdk::{
<<<<<<< HEAD
    api::{
        apps::AppRequest,
        manifest::ripple_manifest_loader::RippleManifestLoader,
        rules_engine::{RuleEngine, RuleEngineProvider},
    },
    async_channel::{unbounded, Receiver as CReceiver, Sender as CSender},
    extn::ffi::ffi_message::CExtnMessage,
=======
    api::{apps::AppRequest, manifest::ripple_manifest_loader::RippleManifestLoader},
>>>>>>> 188f56be
    framework::bootstrap::TransientChannel,
    log::{error, info, warn},
    tokio::{
        self,
        sync::mpsc::{self, Receiver, Sender},
    },
    utils::error::RippleError,
};
use ssda_types::gateway::ApiGatewayServer;

use crate::{
    bootstrap::manifest::apps::LoadAppLibraryStep, broker::endpoint_broker::BrokerOutput,
    firebolt::firebolt_gateway::FireboltGatewayCommand, service::extn::ripple_client::RippleClient,
};

use super::platform_state::PlatformState;

use env_file_reader::read_file;
#[derive(Debug, Clone)]
pub struct ChannelsState {
    gateway_channel: TransientChannel<FireboltGatewayCommand>,
    app_req_channel: TransientChannel<AppRequest>,
    broker_channel: TransientChannel<BrokerOutput>,
}

impl ChannelsState {
    pub fn new() -> ChannelsState {
        let (gateway_tx, gateway_tr) = mpsc::channel(32);
        let (app_req_tx, app_req_tr) = mpsc::channel(32);
        let (broker_tx, broker_rx) = mpsc::channel(10);

        ChannelsState {
            gateway_channel: TransientChannel::new(gateway_tx, gateway_tr),
            app_req_channel: TransientChannel::new(app_req_tx, app_req_tr),
            broker_channel: TransientChannel::new(broker_tx, broker_rx),
        }
    }

    pub fn get_app_mgr_sender(&self) -> Sender<AppRequest> {
        self.app_req_channel.get_sender()
    }

    pub fn get_app_mgr_receiver(&self) -> Result<Receiver<AppRequest>, RippleError> {
        self.app_req_channel.get_receiver()
    }

    pub fn get_gateway_sender(&self) -> Sender<FireboltGatewayCommand> {
        self.gateway_channel.get_sender()
    }

    pub fn get_gateway_receiver(&self) -> Result<Receiver<FireboltGatewayCommand>, RippleError> {
        self.gateway_channel.get_receiver()
    }

    pub fn get_broker_sender(&self) -> Sender<BrokerOutput> {
        self.broker_channel.get_sender()
    }

    pub fn get_broker_receiver(&self) -> Result<Receiver<BrokerOutput>, RippleError> {
        self.broker_channel.get_receiver()
    }
}

impl Default for ChannelsState {
    fn default() -> Self {
        Self::new()
    }
}

#[derive(Clone, Debug)]
pub struct BootstrapState {
    pub start_time: Instant,
    pub platform_state: PlatformState,
    pub channels_state: ChannelsState,
}

impl BootstrapState {
    pub fn build() -> Result<BootstrapState, RippleError> {
        let channels_state = ChannelsState::new();
        let client = RippleClient::new(channels_state.clone());
        let Ok((extn_manifest, device_manifest)) = RippleManifestLoader::initialize() else {
            error!("Error initializing manifests");
            return Err(RippleError::BootstrapError);
        };
        let app_manifest_result = LoadAppLibraryStep::load_app_library();
<<<<<<< HEAD
        let extn_state = ExtnState::new(channels_state.clone(), extn_manifest.clone());
        let rules_engine: Arc<tokio::sync::RwLock<Box<dyn RuleEngineProvider + Send + Sync>>> =
            Arc::new(tokio::sync::RwLock::new(Box::new(RuleEngine::build(
                &extn_manifest,
            ))));

        let api_gateway_state: Arc<tokio::sync::Mutex<Box<dyn ApiGatewayServer + Send + Sync>>> =
            Arc::new(tokio::sync::Mutex::new(Box::new(
                ssda_service::ApiGateway::new(rules_engine.clone()),
            )));

=======
>>>>>>> 188f56be
        let platform_state = PlatformState::new(
            extn_manifest,
            device_manifest,
            client,
            app_manifest_result,
            ripple_version_from_etc(),
            api_gateway_state.clone(),
            rules_engine.clone(),
        );

        fn ripple_version_from_etc() -> Option<String> {
            static RIPPLE_VER_FILE_DEFAULT: &str = "/etc/rippleversion.txt";
            static RIPPLE_VER_VAR_NAME_DEFAULT: &str = "RIPPLE_VER";
            let version_file_name = std::env::var("RIPPLE_VERSIONS_FILE")
                .unwrap_or(RIPPLE_VER_FILE_DEFAULT.to_string());
            let version_var_name = std::env::var("RIPPLE_VERSIONS_VAR")
                .unwrap_or(RIPPLE_VER_VAR_NAME_DEFAULT.to_string());

            match read_file(version_file_name.clone()) {
                Ok(env_vars) => {
                    if let Some(version) = env_vars.get(&version_var_name) {
                        info!(
                            "Printing ripple version from rippleversion.txt {:?}",
                            version.clone()
                        );
                        return Some(version.clone());
                    }
                }
                Err(err) => {
                    warn!(
                        "error reading versions from {}, err={:?}",
                        version_file_name, err
                    );
                }
            }
            warn!("error reading versions from {}", version_file_name,);
            None
        }

        Ok(BootstrapState {
            start_time: Instant::now(),
            platform_state,
            channels_state,
        })
    }
}<|MERGE_RESOLUTION|>--- conflicted
+++ resolved
@@ -18,7 +18,6 @@
 use std::{sync::Arc, time::Instant};
 
 use ripple_sdk::{
-<<<<<<< HEAD
     api::{
         apps::AppRequest,
         manifest::ripple_manifest_loader::RippleManifestLoader,
@@ -26,9 +25,6 @@
     },
     async_channel::{unbounded, Receiver as CReceiver, Sender as CSender},
     extn::ffi::ffi_message::CExtnMessage,
-=======
-    api::{apps::AppRequest, manifest::ripple_manifest_loader::RippleManifestLoader},
->>>>>>> 188f56be
     framework::bootstrap::TransientChannel,
     log::{error, info, warn},
     tokio::{
@@ -40,11 +36,13 @@
 use ssda_types::gateway::ApiGatewayServer;
 
 use crate::{
-    bootstrap::manifest::apps::LoadAppLibraryStep, broker::endpoint_broker::BrokerOutput,
-    firebolt::firebolt_gateway::FireboltGatewayCommand, service::extn::ripple_client::RippleClient,
+    bootstrap::manifest::apps::LoadAppLibraryStep,
+    broker::endpoint_broker::{BrokerOutput, BROKER_CHANNEL_BUFFER_SIZE},
+    firebolt::firebolt_gateway::FireboltGatewayCommand,
+    service::extn::ripple_client::RippleClient,
 };
 
-use super::platform_state::PlatformState;
+use super::{extn_state::ExtnState, platform_state::PlatformState};
 
 use env_file_reader::read_file;
 #[derive(Debug, Clone)]
@@ -98,7 +96,7 @@
     }
 }
 
-#[derive(Clone, Debug)]
+#[derive(Debug, Clone)]
 pub struct BootstrapState {
     pub start_time: Instant,
     pub platform_state: PlatformState,
@@ -114,7 +112,6 @@
             return Err(RippleError::BootstrapError);
         };
         let app_manifest_result = LoadAppLibraryStep::load_app_library();
-<<<<<<< HEAD
         let extn_state = ExtnState::new(channels_state.clone(), extn_manifest.clone());
         let rules_engine: Arc<tokio::sync::RwLock<Box<dyn RuleEngineProvider + Send + Sync>>> =
             Arc::new(tokio::sync::RwLock::new(Box::new(RuleEngine::build(
@@ -126,8 +123,6 @@
                 ssda_service::ApiGateway::new(rules_engine.clone()),
             )));
 
-=======
->>>>>>> 188f56be
         let platform_state = PlatformState::new(
             extn_manifest,
             device_manifest,
@@ -166,7 +161,6 @@
             warn!("error reading versions from {}", version_file_name,);
             None
         }
-
         Ok(BootstrapState {
             start_time: Instant::now(),
             platform_state,
