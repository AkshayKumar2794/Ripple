--- conflicted
+++ resolved
@@ -23,23 +23,16 @@
 use jsonrpsee::tracing::debug;
 use ripple_sdk::{
     api::{
-<<<<<<< HEAD
+        context::RippleContextUpdateRequest,
         device::device_info_request::{DeviceInfoRequest, DeviceResponse, FirmwareInfo},
-=======
-        context::RippleContextUpdateRequest,
-        device::device_info_request::{DeviceInfoRequest, DeviceResponse},
->>>>>>> 675ecfa9
         distributor::distributor_privacy::PrivacySettingsData,
         firebolt::{fb_metrics::MetricsContext, fb_openrpc::FireboltSemanticVersion},
         storage_property::StorageProperty,
     },
     chrono::{DateTime, Utc},
     extn::extn_client_message::ExtnResponse,
-<<<<<<< HEAD
+    log::error,
     utils::error::RippleError,
-=======
-    log::error,
->>>>>>> 675ecfa9
 };
 
 use rand::Rng;
