--- conflicted
+++ resolved
@@ -127,7 +127,7 @@
     pub version: Option<String>,
     pub endpoint_state: EndpointBrokerState,
     pub lifecycle2_app_state: AppManagerState2_0,
-<<<<<<< HEAD
+    pub service_controller_state: ServiceControllerState,
     pub services_gateway_api: Arc<tokio::sync::Mutex<Box<dyn ApiGatewayServer + Send + Sync>>>,
 }
 impl std::fmt::Debug for PlatformState {
@@ -148,9 +148,6 @@
             .field("device_session_id", &self.device_session_id)
             .finish()
     }
-=======
-    pub service_controller_state: ServiceControllerState,
->>>>>>> db57072e
 }
 impl PlatformState {
     pub fn new(
@@ -190,11 +187,8 @@
                 client,
             ),
             lifecycle2_app_state: AppManagerState2_0::new(),
-<<<<<<< HEAD
             services_gateway_api: services_gateway_api.clone(),
-=======
             service_controller_state: ServiceControllerState::default(),
->>>>>>> db57072e
         }
     }
 
