// Copyright 2023 Comcast Cable Communications Management, LLC
//
// Licensed under the Apache License, Version 2.0 (the "License");
// you may not use this file except in compliance with the License.
// You may obtain a copy of the License at
//
// http://www.apache.org/licenses/LICENSE-2.0
//
// Unless required by applicable law or agreed to in writing, software
// distributed under the License is distributed on an "AS IS" BASIS,
// WITHOUT WARRANTIES OR CONDITIONS OF ANY KIND, either express or implied.
// See the License for the specific language governing permissions and
// limitations under the License.
//
// SPDX-License-Identifier: Apache-2.0
//

use std::collections::{HashMap, HashSet};

use async_trait::async_trait;
use serde::{Deserialize, Serialize};
use serde_json::Value;

use crate::{
    api::{gateway::rpc_gateway_api::CallContext, session::AccountSession},
    extn::extn_client_message::{ExtnPayload, ExtnPayloadProvider, ExtnRequest, ExtnResponse},
    framework::ripple_contract::RippleContract,
};

use super::fb_telemetry::{OperationalMetricRequest, TelemetryPayload};

//https://developer.comcast.com/firebolt/core/sdk/latest/api/metrics

#[derive(Debug, PartialEq, Serialize, Deserialize, Clone)]

pub struct BehavioralMetricContext {
    pub app_id: String,
    pub app_version: String,
    pub partner_id: String,
    pub app_session_id: String,
    pub app_user_session_id: Option<String>,
    pub durable_app_id: String,
    pub governance_state: Option<AppDataGovernanceState>,
}

impl From<CallContext> for BehavioralMetricContext {
    fn from(call_context: CallContext) -> Self {
        BehavioralMetricContext {
            app_id: call_context.app_id.clone(),
            app_version: String::from("app.version.not.implemented"),
            partner_id: String::from("partner.id.not.set"),
            app_session_id: String::from("app_session_id.not.set"),
            durable_app_id: call_context.app_id,
            app_user_session_id: None,
            governance_state: None,
        }
    }
}

#[derive(Debug, PartialEq, Serialize, Deserialize, Clone, Default)]
pub struct AppDataGovernanceState {
    pub data_tags_to_apply: HashSet<String>,
}
impl AppDataGovernanceState {
    pub fn new(tags: HashSet<String>) -> AppDataGovernanceState {
        AppDataGovernanceState {
            data_tags_to_apply: tags,
        }
    }
}
#[derive(Deserialize, Debug, Clone)]
pub struct InternalInitializeParams {
    #[serde(deserialize_with = "deserialize_version")]
    pub version: Version,
}

#[derive(Deserialize, Debug, Clone, Serialize)]
pub struct InternalInitializeResponse {
    pub name: String,
    pub value: SemanticVersion,
}

#[async_trait]
pub trait MetricsContextProvider: core::fmt::Debug {
    async fn provide_context(&mut self) -> Option<MetricsContext>;
}

#[derive(Debug, PartialEq, Serialize, Deserialize, Clone)]
pub struct Ready {
    pub context: BehavioralMetricContext,
    pub ttmu_ms: u32,
}

#[derive(Debug, PartialEq, Serialize, Deserialize, Clone)]
pub enum MediaPositionType {
    None,
    PercentageProgress(f32),
    AbsolutePosition(i32),
}

#[derive(Debug, PartialEq, Serialize, Deserialize, Clone)]
pub struct SignIn {
    pub context: BehavioralMetricContext,
}
#[derive(Debug, PartialEq, Serialize, Deserialize, Clone)]
pub struct SignOut {
    pub context: BehavioralMetricContext,
}
#[derive(Debug, PartialEq, Serialize, Deserialize, Clone)]
pub struct StartContent {
    pub context: BehavioralMetricContext,
    pub entity_id: Option<String>,
}
#[derive(Debug, PartialEq, Serialize, Deserialize, Clone)]
pub struct StopContent {
    pub context: BehavioralMetricContext,
    pub entity_id: Option<String>,
}
#[derive(Debug, PartialEq, Serialize, Deserialize, Clone)]
pub struct Page {
    pub context: BehavioralMetricContext,
    pub page_id: String,
}

#[allow(non_camel_case_types)]
#[derive(Debug, Serialize, Deserialize, Clone)]
pub enum ActionType {
    user,
    app,
}
#[allow(non_camel_case_types)]
#[derive(Debug, PartialEq, Serialize, Deserialize, Clone)]
pub enum CategoryType {
    user,
    app,
}

#[derive(Debug, PartialEq, Serialize, Deserialize, Clone)]
pub struct Param {
    pub name: String,
    pub value: String,
}
pub fn hashmap_to_param_vec(the_map: Option<HashMap<String, String>>) -> Vec<Param> {
    let mut result = Vec::new();
    if the_map.is_none() {
        return vec![];
    };

    let params_map = the_map.unwrap();

    for (key, value) in params_map {
        result.push(Param { name: key, value });
    }
    result
}

#[derive(Debug, PartialEq, Serialize, Deserialize, Clone)]
pub struct Action {
    pub context: BehavioralMetricContext,
    pub category: CategoryType,
    #[serde(rename = "type")]
    pub _type: String,
    pub parameters: Vec<Param>,
}

#[derive(Deserialize, Debug, Clone, Serialize)]
pub struct SemanticVersion {
    pub version: Version,
}

#[derive(Deserialize, Debug, Clone, Serialize, PartialEq, Eq)]
pub struct Version {
    pub major: i8,
    pub minor: i8,
    pub patch: i8,
    pub readable: String,
}

pub fn deserialize_version<'de, D>(deserializer: D) -> Result<Version, D::Error>
where
    D: serde::Deserializer<'de>,
{
    let value = Version::deserialize(deserializer)?;
    let min_value = 0;
    if value.major.ge(&min_value) && value.minor.ge(&min_value) && value.patch.ge(&min_value) {
        Ok(value)
    } else {
        Err(serde::de::Error::custom(
            "Invalid version should be 0 or greater",
        ))
    }
}

impl std::fmt::Display for Version {
    fn fmt(&self, f: &mut std::fmt::Formatter<'_>) -> std::fmt::Result {
        write!(f, "foo")
    }
}

#[allow(non_camel_case_types)]
#[derive(Debug, PartialEq, Serialize, Deserialize, Clone)]
pub enum ErrorType {
    network,
    media,
    restriction,
    entitlement,
    other,
}

#[derive(Debug, PartialEq, Serialize, Deserialize, Clone)]
pub struct MetricsError {
    pub context: BehavioralMetricContext,
    #[serde(alias = "type")]
    pub error_type: ErrorType,
    pub code: String,
    pub description: String,
    pub visible: bool,
    pub parameters: Option<Vec<Param>>,
    pub durable_app_id: String,
    pub third_party_error: bool,
}
#[derive(Debug, PartialEq, Serialize, Deserialize, Clone)]
pub struct MediaLoadStart {
    pub context: BehavioralMetricContext,
    pub entity_id: String,
}
#[derive(Debug, PartialEq, Serialize, Deserialize, Clone)]
pub struct MediaPlay {
    pub context: BehavioralMetricContext,
    pub entity_id: String,
}
#[derive(Debug, PartialEq, Serialize, Deserialize, Clone)]
pub struct MediaPlaying {
    pub context: BehavioralMetricContext,
    pub entity_id: String,
}
#[derive(Debug, PartialEq, Serialize, Deserialize, Clone)]
pub struct MediaPause {
    pub context: BehavioralMetricContext,
    pub entity_id: String,
}
#[derive(Debug, PartialEq, Serialize, Deserialize, Clone)]
pub struct MediaWaiting {
    pub context: BehavioralMetricContext,
    pub entity_id: String,
}
#[derive(Debug, PartialEq, Serialize, Deserialize, Clone)]
pub struct MediaProgress {
    pub context: BehavioralMetricContext,
    pub entity_id: String,
    pub progress: Option<MediaPositionType>,
}
#[derive(Debug, PartialEq, Serialize, Deserialize, Clone)]
pub struct MediaSeeking {
    pub context: BehavioralMetricContext,
    pub entity_id: String,
    pub target: Option<MediaPositionType>,
}
#[derive(Debug, PartialEq, Serialize, Deserialize, Clone)]
pub struct MediaSeeked {
    pub context: BehavioralMetricContext,
    pub entity_id: String,
    pub position: Option<MediaPositionType>,
}
#[derive(Debug, PartialEq, Serialize, Deserialize, Clone)]
pub struct MediaRateChanged {
    pub context: BehavioralMetricContext,
    pub entity_id: String,
    pub rate: u32,
}
#[derive(Debug, PartialEq, Serialize, Deserialize, Clone)]
pub struct MediaRenditionChanged {
    pub context: BehavioralMetricContext,
    pub entity_id: String,
    pub bitrate: u32,
    pub width: u32,
    pub height: u32,
    pub profile: Option<String>,
}
#[derive(Debug, PartialEq, Serialize, Deserialize, Clone)]
pub struct MediaEnded {
    pub context: BehavioralMetricContext,
    pub entity_id: String,
}

#[derive(Debug, PartialEq, Serialize, Deserialize, Clone)]
pub struct RawBehaviorMetricRequest {
    pub context: BehavioralMetricContext,
    pub value: Value,
}
#[derive(Debug, PartialEq, Serialize, Deserialize, Clone)]
pub enum AppLifecycleState {
    #[serde(rename = "launching")]
    Launching,
    #[serde(rename = "foreground")]
    Foreground,
    #[serde(rename = "background")]
    Background,
    #[serde(rename = "inactive")]
    Inactive,
    #[serde(rename = "suspended")]
    Suspended,
    #[serde(rename = "not_running")]
    NotRunning,
    #[serde(rename = "initializing")]
    Initializing,
    #[serde(rename = "ready")]
    Ready,
}
#[derive(Debug, PartialEq, Serialize, Deserialize, Clone)]
pub struct AppLifecycleStateChange {
    pub context: BehavioralMetricContext,
    pub previous_state: Option<AppLifecycleState>,
    pub new_state: AppLifecycleState,
}
#[derive(Debug, PartialEq, Serialize, Deserialize, Clone)]
pub enum BehavioralMetricPayload {
    Ready(Ready),
    SignIn(SignIn),
    SignOut(SignOut),
    StartContent(StartContent),
    StopContent(StopContent),
    Page(Page),
    Action(Action),
    Error(MetricsError),
    MediaLoadStart(MediaLoadStart),
    MediaPlay(MediaPlay),
    MediaPlaying(MediaPlaying),
    MediaPause(MediaPause),
    MediaWaiting(MediaWaiting),
    MediaProgress(MediaProgress),
    MediaSeeking(MediaSeeking),
    MediaSeeked(MediaSeeked),
    MediaRateChanged(MediaRateChanged),
    MediaRenditionChanged(MediaRenditionChanged),
    MediaEnded(MediaEnded),
    AppStateChange(AppLifecycleStateChange),
    Raw(RawBehaviorMetricRequest),
}

impl BehavioralMetricPayload {
    pub fn update_context(&mut self, context: BehavioralMetricContext) {
        match self {
            Self::Ready(r) => r.context = context,
            Self::SignIn(s) => s.context = context,
            Self::SignOut(s) => s.context = context,
            Self::StartContent(s) => s.context = context,
            Self::StopContent(s) => s.context = context,
            Self::Page(p) => p.context = context,
            Self::Action(a) => a.context = context,
            Self::Error(e) => e.context = context,
            Self::MediaLoadStart(m) => m.context = context,
            Self::MediaPlay(m) => m.context = context,
            Self::MediaPlaying(m) => m.context = context,
            Self::MediaPause(m) => m.context = context,
            Self::MediaWaiting(m) => m.context = context,
            Self::MediaProgress(m) => m.context = context,
            Self::MediaSeeking(m) => m.context = context,
            Self::MediaSeeked(m) => m.context = context,
            Self::MediaRateChanged(m) => m.context = context,
            Self::MediaRenditionChanged(m) => m.context = context,
            Self::MediaEnded(m) => m.context = context,
            Self::AppStateChange(a) => a.context = context,
            Self::Raw(r) => r.context = context,
        }
    }
    pub fn get_context(&self) -> BehavioralMetricContext {
        match self {
            Self::Ready(r) => r.context.clone(),
            Self::SignIn(s) => s.context.clone(),
            Self::SignOut(s) => s.context.clone(),
            Self::StartContent(s) => s.context.clone(),
            Self::StopContent(s) => s.context.clone(),
            Self::Page(p) => p.context.clone(),
            Self::Action(a) => a.context.clone(),
            Self::Error(e) => e.context.clone(),
            Self::MediaLoadStart(m) => m.context.clone(),
            Self::MediaPlay(m) => m.context.clone(),
            Self::MediaPlaying(m) => m.context.clone(),
            Self::MediaPause(m) => m.context.clone(),
            Self::MediaWaiting(m) => m.context.clone(),
            Self::MediaProgress(m) => m.context.clone(),
            Self::MediaSeeking(m) => m.context.clone(),
            Self::MediaSeeked(m) => m.context.clone(),
            Self::MediaRateChanged(m) => m.context.clone(),
            Self::MediaRenditionChanged(m) => m.context.clone(),
            Self::MediaEnded(m) => m.context.clone(),
            Self::AppStateChange(a) => a.context.clone(),
            Self::Raw(r) => r.context.clone(),
        }
    }
}
/*
Operational Metrics. These are metrics that are not directly related to the user's behavior. They are
more related to the operation of the platform itself. These metrics are not sent to the BI system, and
are only used for operational/performance measurement - timers, counters, etc -all of low cardinality.

*/

#[derive(Serialize, Deserialize, Debug, Clone)]
pub struct Counter {
    pub name: String,
    pub value: u64,
    /*
    TODO... this needs to be a map
    */
    pub tags: Option<HashMap<String, String>>,
}
impl Counter {
    pub fn new(name: String, value: u64, tags: Option<HashMap<String, String>>) -> Counter {
        Counter {
            name: format!("{}_counter", name),
            value: value,
            tags: tags,
        }
    }
    pub fn increment(&mut self) {
        self.value += 1;
    }
    pub fn decrement(&mut self) {
        self.value -= 1;
    }
    pub fn set_value(&mut self, value: u64) {
        self.value = value;
    }
    pub fn add(&mut self, value: u64) {
        self.value += value;
    }
    pub fn subtract(&mut self, value: u64) {
        self.value -= value;
    }
    pub fn reset(&mut self) {
        self.value = 0;
    }
    pub fn get(&self) -> u64 {
        self.value
    }
    pub fn tag(&mut self, tag_name: String, tag_value: String) -> () {
        if let (Some(my_tags)) = self.tags.as_mut() {
            my_tags.insert(tag_name, tag_value);
        } else {
            let mut the_map = HashMap::new();
            the_map.insert(tag_name, tag_value);
            self.tags = Some(the_map);
        }
    }
    pub fn error(&mut self) {
        if let (Some(my_tags)) = self.tags.as_mut() {
            my_tags.insert("error".to_string(), true.to_string());
        }
    }
    pub fn is_error(&self) -> bool {
        if let (Some(my_tags)) = &self.tags {
            if let (Some(error)) = my_tags.get("error") {
                error.parse::<bool>().unwrap_or(false)
            } else {
                false
            }
        } else {
            false
        }
    }
    pub fn to_extn_request(&self) -> OperationalMetricRequest {
        OperationalMetricRequest::Counter(self.clone())
    }
}
#[derive(Serialize, Deserialize, Debug, Clone)]
pub struct Timer {
    pub name: String,
    #[serde(with = "serde_millis")]
    pub start: std::time::Instant,
    #[serde(with = "serde_millis")]
    pub stop: Option<std::time::Instant>,
    /*
    TODO... this needs to be a map
    */
    pub tags: Option<HashMap<String, String>>,
}
impl Timer {
    pub fn start(name: String, tags: Option<HashMap<String, String>>) -> Timer {
        Timer {
            name: format!("{}_timer_ms", name),
            start: std::time::Instant::now(),
            stop: None,
            tags: tags,
        }
    }
    pub fn new(
        name: String,
        start: std::time::Instant,
        tags: Option<HashMap<String, String>>,
    ) -> Timer {
        Timer {
            name: name,
            start: start,
            stop: None,
            tags: tags,
        }
    }
    pub fn stop(&mut self) -> Timer {
        self.stop = Some(std::time::Instant::now());
        Timer::from(self.clone())
    }
    pub fn restart(&mut self) {
        self.start = std::time::Instant::now();
        self.stop = None;
    }
    pub fn elapsed(&self) -> std::time::Duration {
        match self.stop {
            Some(stop) => stop.duration_since(self.start),
            None => self.start.elapsed(),
        }
    }
    pub fn tag(&mut self, tag_name: String, tag_value: String) -> () {
        if let (Some(my_tags)) = self.tags.as_mut() {
            my_tags.insert(tag_name, tag_value);
        }
    }
    pub fn error(&mut self) {
        if let (Some(my_tags)) = self.tags.as_mut() {
            my_tags.insert("error".to_string(), true.to_string());
        }
    }

    pub fn to_extn_request(&self) -> OperationalMetricRequest {
        OperationalMetricRequest::Timer(self.clone())
    }
}

static FIREBOLT_RPC_NAME: &str = "firebolt_rpc_call";
impl From<Timer> for OperationalMetricRequest {
    fn from(timer: Timer) -> Self {
        OperationalMetricRequest::Timer(timer)
    }
}

pub fn fb_api_timer(method_name: String, tags: Option<HashMap<String, String>>) -> Timer {
    let timer_tags = match tags {
        Some(mut tags) => {
            tags.insert("method_name".to_string(), method_name);
            tags
        }
        None => {
            let mut the_map = HashMap::new();
            the_map.insert("method_name".to_string(), method_name);
            the_map
        }
    };

    Timer::start(FIREBOLT_RPC_NAME.to_string(), Some(timer_tags))
}
pub fn fb_api_counter(method_name: String, tags: Option<HashMap<String, String>>) -> Counter {
    let counter_tags = match tags {
        Some(mut tags) => {
            tags.insert("method_name".to_string(), method_name);
            tags
        }
        None => {
            let mut the_map = HashMap::new();
            the_map.insert("method_name".to_string(), method_name);
            the_map
        }
    };
    Counter {
        name: FIREBOLT_RPC_NAME.to_string(),
        value: 1,
        tags: Some(counter_tags),
    }
}
#[derive(Debug, Serialize, Deserialize, Clone)]
pub enum OperationalMetricPayload {
    Timer(Timer),
    Counter(Counter),
}

/// all the things that are provided by platform that need to
/// be updated, and eventually in/outjected into/out of a payload
/// These items may (or may not) be available when the ripple
/// process starts, so this service may need a way to wait for the values
/// to become available
/// This design assumes that all of the items will be available at the same times
#[derive(Debug, PartialEq, Serialize, Deserialize, Clone, Default)]
pub struct MetricsContext {
    pub device_language: String,
    pub device_model: String,
    pub device_id: String,
    pub account_id: String,
    pub device_timezone: String,
    pub device_timezone_offset: String,
    pub device_name: String,
    pub platform: String,
    pub os_ver: String,
    pub distribution_tenant_id: String,
    pub device_session_id: String,
    pub mac_address: String,
    pub serial_number: String,
}

#[allow(non_camel_case_types)]
pub enum MetricsContextField {
    device_language,
    device_model,
    device_id,
    account_id,
    device_timezone,
    device_timezone_offset,
    device_name,
    platform,
    os_ver,
    distributor_id,
    session_id,
    mac_address,
    serial_number,
}
impl MetricsContext {
    pub fn new() -> MetricsContext {
        MetricsContext {
            device_language: String::from(""),
            device_model: String::from(""),
            device_id: String::from(""),
            device_timezone: String::from(""),
            device_timezone_offset: String::from(""),
            device_name: String::from(""),
            mac_address: String::from(""),
            serial_number: String::from(""),
            account_id: String::from(""),
            platform: String::from(""),
            os_ver: String::from(""),
            device_session_id: String::from(""),
            distribution_tenant_id: String::from(""),
        }
    }
    pub fn set(&mut self, field: MetricsContextField, value: String) {
        match field {
            MetricsContextField::device_language => self.device_language = value,
            MetricsContextField::device_model => self.device_model = value,
            MetricsContextField::device_id => self.device_id = value,
            MetricsContextField::account_id => self.account_id = value,
            MetricsContextField::device_timezone => self.device_timezone = value.parse().unwrap(),
            MetricsContextField::device_timezone_offset => {
                self.device_timezone_offset = value.parse().unwrap()
            }
            MetricsContextField::platform => self.platform = value,
            MetricsContextField::os_ver => self.os_ver = value,
            MetricsContextField::distributor_id => self.distribution_tenant_id = value,
            MetricsContextField::session_id => self.device_session_id = value,
            MetricsContextField::mac_address => self.mac_address = value,
            MetricsContextField::serial_number => self.serial_number = value,
            MetricsContextField::device_name => self.device_name = value,
        };
    }
}

#[async_trait]
pub trait BehavioralMetricsService {
    async fn send_metric(&mut self, metrics: BehavioralMetricPayload) -> ();
}
#[async_trait]
pub trait ContextualMetricsService {
    async fn update_metrics_context(&mut self, new_context: Option<MetricsContext>) -> ();
}
#[async_trait]
pub trait MetricsManager: Send + Sync {
    async fn send_metric(&mut self, metrics: BehavioralMetricPayload) -> ();
}
#[derive(Debug, PartialEq, Serialize, Deserialize, Clone)]
pub struct BehavioralMetricRequest {
    pub context: Option<MetricsContext>,
    pub payload: BehavioralMetricPayload,
    pub session: AccountSession,
}

impl ExtnPayloadProvider for BehavioralMetricRequest {
    fn get_extn_payload(&self) -> ExtnPayload {
        ExtnPayload::Request(ExtnRequest::BehavioralMetric(self.clone()))
    }

    fn get_from_payload(payload: ExtnPayload) -> Option<BehavioralMetricRequest> {
        if let ExtnPayload::Request(ExtnRequest::BehavioralMetric(r)) = payload {
            return Some(r);
        }

        None
    }

    fn contract() -> RippleContract {
        RippleContract::BehaviorMetrics
    }
}

#[derive(Serialize, Deserialize, Debug, PartialEq, Clone)]
pub enum MetricsResponse {
    None,
    Boolean,
}

impl ExtnPayloadProvider for MetricsResponse {
    fn get_extn_payload(&self) -> ExtnPayload {
        ExtnPayload::Response(ExtnResponse::Value(
            serde_json::to_value(self.clone()).unwrap(),
        ))
    }

    fn get_from_payload(payload: ExtnPayload) -> Option<Self> {
        if let ExtnPayload::Response(ExtnResponse::Value(value)) = payload {
            if let Ok(v) = serde_json::from_value(value) {
                return Some(v);
            }
        }

        None
    }

    fn contract() -> RippleContract {
        RippleContract::BehaviorMetrics
    }
}

#[derive(Serialize, Deserialize, Debug, PartialEq, Clone)]
pub enum MetricsPayload {
    BehaviorMetric(BehavioralMetricPayload, CallContext),
    TelemetryPayload(TelemetryPayload),
    OperationalMetric(OperationalMetricPayload),
}

#[derive(Serialize, Deserialize, Debug, PartialEq, Clone)]
pub struct MetricsRequest {
    pub payload: MetricsPayload,
    /// Additional info extensions want to send which can be appended to the context of the Metrics data
    pub context: Option<HashMap<String, String>>,
}

impl ExtnPayloadProvider for MetricsRequest {
    fn get_extn_payload(&self) -> ExtnPayload {
        ExtnPayload::Request(ExtnRequest::Metrics(self.clone()))
    }

    fn get_from_payload(payload: ExtnPayload) -> Option<MetricsRequest> {
        if let ExtnPayload::Request(ExtnRequest::Metrics(r)) = payload {
            return Some(r);
        }
        None
    }

    fn contract() -> RippleContract {
        RippleContract::Metrics
    }
}

#[derive(Deserialize, Debug, Clone)]
pub struct ErrorParams {
    #[serde(rename = "type")]
    pub error_type: ErrorType,
    pub code: String,
    pub description: String,
    pub visible: bool,
    pub parameters: Option<Vec<Param>>,
}

impl From<ErrorParams> for ErrorType {
    fn from(params: ErrorParams) -> Self {
        params.error_type
    }
}

#[derive(Debug, Clone)]
pub struct SystemErrorParams {
    pub error_name: String,
    pub component: String,
    pub context: Option<String>,
}

#[cfg(test)]
mod tests {
    use super::*;
    use crate::api::gateway::rpc_gateway_api::ApiProtocol;
    use crate::utils::test_utils::test_extn_payload_provider;
    use serde_json::json;

    #[test]
    fn test_initialize_params() {
        let value = json!({ "version":{"major": 0,"minor": 13,"patch": 0,"readable": "Firebolt Core SDK 0.13.0"}} );
        assert!(InternalInitializeParams::deserialize(value).is_ok());
        let value = json!({ "version":{"major": -1,"minor": 13,"patch": 0,"readable": "Firebolt Core SDK 0.13.0"}} );
        assert!(InternalInitializeParams::deserialize(value).is_err());
        let value = json!({ "version":{"major": 0,"minor": -2,"patch": 0,"readable": "Firebolt Core SDK 0.13.0"}} );
        assert!(InternalInitializeParams::deserialize(value).is_err());
        let value = json!({ "version":{"major": 0,"minor": 0,"patch": -3,"readable": "Firebolt Core SDK 0.13.0"}} );
        assert!(InternalInitializeParams::deserialize(value).is_err());
        let value = json!({ "version":{"major": 0,"minor": 13,"patch": 0,"readable": 1}} );
        assert!(InternalInitializeParams::deserialize(value).is_err());
    }

    #[test]
<<<<<<< HEAD
    pub fn test_counter() {
        let mut counter = super::Counter::new("test".to_string(), 0, None);
        counter.increment();
        assert_eq!(counter.get(), 1);
        counter.decrement();
        assert_eq!(counter.get(), 0);
        counter.set_value(10);
        assert_eq!(counter.get(), 10);
        counter.add(5);
        assert_eq!(counter.get(), 15);
        counter.subtract(5);
        assert_eq!(counter.get(), 10);
        counter.reset();
        assert_eq!(counter.get(), 0);
    }
    #[test]
    pub fn test_counter_with_tags() {
        let mut counter = super::Counter::new("test".to_string(), 0, None);
        assert_eq!(counter.tags, None);
        counter.tag("tag1".to_string(), "tag1_value".to_string());
        counter.tag("tag2".to_string(), "tag2_value".to_string());
        let mut expected = HashMap::new();
        expected.insert("tag1".to_string(), "tag1_value".to_string());
        expected.insert("tag2".to_string(), "tag2_value".to_string());
        assert_eq!(counter.tags, Some(expected));
    }
    #[test]
    pub fn test_timer() {
        let mut timer = super::Timer::start("test".to_string(), None);
        std::thread::sleep(std::time::Duration::from_millis(101));
        timer.stop();
        assert_eq!(timer.elapsed().as_millis() > 100, true);
        assert_eq!(timer.elapsed().as_millis() < 200, true);
        timer.restart();
        std::thread::sleep(std::time::Duration::from_millis(101));
        timer.stop();
        assert_eq!(timer.elapsed().as_millis() > 100, true);
        assert_eq!(timer.elapsed().as_millis() < 200, true);
=======
    fn test_extn_request_behavioral_metric() {
        let behavioral_metric_context = BehavioralMetricContext {
            app_id: "test_app_id".to_string(),
            app_version: "test_app_version".to_string(),
            partner_id: "test_partner_id".to_string(),
            app_session_id: "test_app_session_id".to_string(),
            app_user_session_id: Some("test_user_session_id".to_string()),
            durable_app_id: "test_durable_app_id".to_string(),
            governance_state: Some(AppDataGovernanceState {
                data_tags_to_apply: HashSet::new(),
            }),
        };

        let ready_payload = Ready {
            context: behavioral_metric_context,
            ttmu_ms: 100,
        };

        let behavioral_metric_request = BehavioralMetricRequest {
            context: Some(MetricsContext {
                device_language: "en".to_string(),
                device_model: "iPhone".to_string(),
                device_id: "test_device_id".to_string(),
                account_id: "test_account_id".to_string(),
                device_timezone: "GMT".to_string(),
                device_timezone_offset: "+0:00".to_string(),
                device_name: "TestDevice".to_string(),
                platform: "iOS".to_string(),
                os_ver: "14.0".to_string(),
                distribution_tenant_id: "test_distribution_tenant_id".to_string(),
                device_session_id: "test_device_session_id".to_string(),
                mac_address: "test_mac_address".to_string(),
                serial_number: "test_serial_number".to_string(),
            }),
            payload: BehavioralMetricPayload::Ready(ready_payload),
            session: AccountSession {
                id: "test_session_id".to_string(),
                token: "test_token".to_string(),
                account_id: "test_account_id".to_string(),
                device_id: "test_device_id".to_string(),
            },
        };

        let contract_type: RippleContract = RippleContract::BehaviorMetrics;
        test_extn_payload_provider(behavioral_metric_request, contract_type);
    }

    #[test]
    fn test_extn_request_metrics() {
        let behavior_metric_payload = BehavioralMetricPayload::Ready(Ready {
            context: BehavioralMetricContext {
                app_id: "test_app_id".to_string(),
                app_version: "test_app_version".to_string(),
                partner_id: "test_partner_id".to_string(),
                app_session_id: "test_app_session_id".to_string(),
                app_user_session_id: Some("test_user_session_id".to_string()),
                durable_app_id: "test_durable_app_id".to_string(),
                governance_state: Some(AppDataGovernanceState {
                    data_tags_to_apply: HashSet::new(),
                }),
            },
            ttmu_ms: 100,
        });
        let call_context = CallContext {
            session_id: "test_session_id".to_string(),
            request_id: "test_request_id".to_string(),
            app_id: "test_app_id".to_string(),
            call_id: 123,
            protocol: ApiProtocol::Extn,
            method: "some method".to_string(),
            cid: Some("test_cid".to_string()),
            gateway_secure: true,
        };

        let metrics_request = MetricsRequest {
            payload: MetricsPayload::BehaviorMetric(behavior_metric_payload, call_context),
            context: None,
        };

        let contract_type: RippleContract = RippleContract::Metrics;
        test_extn_payload_provider(metrics_request, contract_type);
    }

    #[test]
    fn test_extn_response_metrics() {
        let metrics_response = MetricsResponse::None;
        let contract_type: RippleContract = RippleContract::BehaviorMetrics;
        test_extn_payload_provider(metrics_response, contract_type);
>>>>>>> c3e23fd9
    }
}<|MERGE_RESOLUTION|>--- conflicted
+++ resolved
@@ -777,6 +777,8 @@
     use crate::utils::test_utils::test_extn_payload_provider;
     use serde_json::json;
 
+    use super::*;
+
     #[test]
     fn test_initialize_params() {
         let value = json!({ "version":{"major": 0,"minor": 13,"patch": 0,"readable": "Firebolt Core SDK 0.13.0"}} );
@@ -792,7 +794,6 @@
     }
 
     #[test]
-<<<<<<< HEAD
     pub fn test_counter() {
         let mut counter = super::Counter::new("test".to_string(), 0, None);
         counter.increment();
@@ -808,6 +809,7 @@
         counter.reset();
         assert_eq!(counter.get(), 0);
     }
+
     #[test]
     pub fn test_counter_with_tags() {
         let mut counter = super::Counter::new("test".to_string(), 0, None);
@@ -819,6 +821,7 @@
         expected.insert("tag2".to_string(), "tag2_value".to_string());
         assert_eq!(counter.tags, Some(expected));
     }
+
     #[test]
     pub fn test_timer() {
         let mut timer = super::Timer::start("test".to_string(), None);
@@ -831,95 +834,5 @@
         timer.stop();
         assert_eq!(timer.elapsed().as_millis() > 100, true);
         assert_eq!(timer.elapsed().as_millis() < 200, true);
-=======
-    fn test_extn_request_behavioral_metric() {
-        let behavioral_metric_context = BehavioralMetricContext {
-            app_id: "test_app_id".to_string(),
-            app_version: "test_app_version".to_string(),
-            partner_id: "test_partner_id".to_string(),
-            app_session_id: "test_app_session_id".to_string(),
-            app_user_session_id: Some("test_user_session_id".to_string()),
-            durable_app_id: "test_durable_app_id".to_string(),
-            governance_state: Some(AppDataGovernanceState {
-                data_tags_to_apply: HashSet::new(),
-            }),
-        };
-
-        let ready_payload = Ready {
-            context: behavioral_metric_context,
-            ttmu_ms: 100,
-        };
-
-        let behavioral_metric_request = BehavioralMetricRequest {
-            context: Some(MetricsContext {
-                device_language: "en".to_string(),
-                device_model: "iPhone".to_string(),
-                device_id: "test_device_id".to_string(),
-                account_id: "test_account_id".to_string(),
-                device_timezone: "GMT".to_string(),
-                device_timezone_offset: "+0:00".to_string(),
-                device_name: "TestDevice".to_string(),
-                platform: "iOS".to_string(),
-                os_ver: "14.0".to_string(),
-                distribution_tenant_id: "test_distribution_tenant_id".to_string(),
-                device_session_id: "test_device_session_id".to_string(),
-                mac_address: "test_mac_address".to_string(),
-                serial_number: "test_serial_number".to_string(),
-            }),
-            payload: BehavioralMetricPayload::Ready(ready_payload),
-            session: AccountSession {
-                id: "test_session_id".to_string(),
-                token: "test_token".to_string(),
-                account_id: "test_account_id".to_string(),
-                device_id: "test_device_id".to_string(),
-            },
-        };
-
-        let contract_type: RippleContract = RippleContract::BehaviorMetrics;
-        test_extn_payload_provider(behavioral_metric_request, contract_type);
-    }
-
-    #[test]
-    fn test_extn_request_metrics() {
-        let behavior_metric_payload = BehavioralMetricPayload::Ready(Ready {
-            context: BehavioralMetricContext {
-                app_id: "test_app_id".to_string(),
-                app_version: "test_app_version".to_string(),
-                partner_id: "test_partner_id".to_string(),
-                app_session_id: "test_app_session_id".to_string(),
-                app_user_session_id: Some("test_user_session_id".to_string()),
-                durable_app_id: "test_durable_app_id".to_string(),
-                governance_state: Some(AppDataGovernanceState {
-                    data_tags_to_apply: HashSet::new(),
-                }),
-            },
-            ttmu_ms: 100,
-        });
-        let call_context = CallContext {
-            session_id: "test_session_id".to_string(),
-            request_id: "test_request_id".to_string(),
-            app_id: "test_app_id".to_string(),
-            call_id: 123,
-            protocol: ApiProtocol::Extn,
-            method: "some method".to_string(),
-            cid: Some("test_cid".to_string()),
-            gateway_secure: true,
-        };
-
-        let metrics_request = MetricsRequest {
-            payload: MetricsPayload::BehaviorMetric(behavior_metric_payload, call_context),
-            context: None,
-        };
-
-        let contract_type: RippleContract = RippleContract::Metrics;
-        test_extn_payload_provider(metrics_request, contract_type);
-    }
-
-    #[test]
-    fn test_extn_response_metrics() {
-        let metrics_response = MetricsResponse::None;
-        let contract_type: RippleContract = RippleContract::BehaviorMetrics;
-        test_extn_payload_provider(metrics_response, contract_type);
->>>>>>> c3e23fd9
     }
 }