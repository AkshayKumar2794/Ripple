// Copyright 2023 Comcast Cable Communications Management, LLC
//
// Licensed under the Apache License, Version 2.0 (the "License");
// you may not use this file except in compliance with the License.
// You may obtain a copy of the License at
//
// http://www.apache.org/licenses/LICENSE-2.0
//
// Unless required by applicable law or agreed to in writing, software
// distributed under the License is distributed on an "AS IS" BASIS,
// WITHOUT WARRANTIES OR CONDITIONS OF ANY KIND, either express or implied.
// See the License for the specific language governing permissions and
// limitations under the License.
//
// SPDX-License-Identifier: Apache-2.0
//

use std::collections::{HashMap, HashSet};

use async_trait::async_trait;
use serde::{Deserialize, Serialize};
use serde_json::Value;

use crate::{
    api::{gateway::rpc_gateway_api::CallContext, session::AccountSession},
    extn::extn_client_message::{ExtnPayload, ExtnPayloadProvider, ExtnRequest, ExtnResponse},
    framework::ripple_contract::RippleContract,
};

use super::fb_telemetry::{OperationalMetricRequest, TelemetryPayload};

//https://developer.comcast.com/firebolt/core/sdk/latest/api/metrics

#[derive(Debug, PartialEq, Serialize, Deserialize, Clone)]

pub struct BehavioralMetricContext {
    pub app_id: String,
    pub app_version: String,
    pub partner_id: String,
    pub app_session_id: String,
    pub app_user_session_id: Option<String>,
    pub durable_app_id: String,
    pub governance_state: Option<AppDataGovernanceState>,
}

impl From<CallContext> for BehavioralMetricContext {
    fn from(call_context: CallContext) -> Self {
        BehavioralMetricContext {
            app_id: call_context.app_id.clone(),
            app_version: String::from("app.version.not.implemented"),
            partner_id: String::from("partner.id.not.set"),
            app_session_id: String::from("app_session_id.not.set"),
            durable_app_id: call_context.app_id,
            app_user_session_id: None,
            governance_state: None,
        }
    }
}

#[derive(Debug, PartialEq, Serialize, Deserialize, Clone, Default)]
pub struct AppDataGovernanceState {
    pub data_tags_to_apply: HashSet<String>,
}
impl AppDataGovernanceState {
    pub fn new(tags: HashSet<String>) -> AppDataGovernanceState {
        AppDataGovernanceState {
            data_tags_to_apply: tags,
        }
    }
}
#[derive(Deserialize, Debug, Clone)]
pub struct InternalInitializeParams {
    #[serde(deserialize_with = "deserialize_version")]
    pub version: Version,
}

#[derive(Deserialize, Debug, Clone, Serialize)]
pub struct InternalInitializeResponse {
    pub name: String,
    pub value: SemanticVersion,
}

#[async_trait]
pub trait MetricsContextProvider: core::fmt::Debug {
    async fn provide_context(&mut self) -> Option<MetricsContext>;
}

#[derive(Debug, PartialEq, Serialize, Deserialize, Clone)]
pub struct Ready {
    pub context: BehavioralMetricContext,
    pub ttmu_ms: u32,
}

#[derive(Debug, PartialEq, Serialize, Deserialize, Clone)]
pub enum MediaPositionType {
    None,
    PercentageProgress(f32),
    AbsolutePosition(i32),
}

#[derive(Debug, PartialEq, Serialize, Deserialize, Clone)]
pub struct SignIn {
    pub context: BehavioralMetricContext,
}
#[derive(Debug, PartialEq, Serialize, Deserialize, Clone)]
pub struct SignOut {
    pub context: BehavioralMetricContext,
}
#[derive(Debug, PartialEq, Serialize, Deserialize, Clone)]
pub struct StartContent {
    pub context: BehavioralMetricContext,
    pub entity_id: Option<String>,
}
#[derive(Debug, PartialEq, Serialize, Deserialize, Clone)]
pub struct StopContent {
    pub context: BehavioralMetricContext,
    pub entity_id: Option<String>,
}
#[derive(Debug, PartialEq, Serialize, Deserialize, Clone)]
pub struct Page {
    pub context: BehavioralMetricContext,
    pub page_id: String,
}

#[allow(non_camel_case_types)]
#[derive(Debug, Serialize, Deserialize, Clone)]
pub enum ActionType {
    user,
    app,
}
#[allow(non_camel_case_types)]
#[derive(Debug, PartialEq, Serialize, Deserialize, Clone)]
pub enum CategoryType {
    user,
    app,
}

#[derive(Debug, PartialEq, Serialize, Deserialize, Clone)]
pub struct Param {
    pub name: String,
    pub value: String,
}
pub fn hashmap_to_param_vec(the_map: Option<HashMap<String, String>>) -> Vec<Param> {
    let mut result = Vec::new();
    if the_map.is_none() {
        return vec![];
    };

    let params_map = the_map.unwrap();

    for (key, value) in params_map {
        result.push(Param { name: key, value });
    }
    result
}

#[derive(Debug, PartialEq, Serialize, Deserialize, Clone)]
pub struct Action {
    pub context: BehavioralMetricContext,
    pub category: CategoryType,
    #[serde(rename = "type")]
    pub _type: String,
    pub parameters: Vec<Param>,
}

#[derive(Deserialize, Debug, Clone, Serialize)]
pub struct SemanticVersion {
    pub version: Version,
}

#[derive(Deserialize, Debug, Clone, Serialize, PartialEq, Eq)]
pub struct Version {
    pub major: i8,
    pub minor: i8,
    pub patch: i8,
    pub readable: String,
}

pub fn deserialize_version<'de, D>(deserializer: D) -> Result<Version, D::Error>
where
    D: serde::Deserializer<'de>,
{
    let value = Version::deserialize(deserializer)?;
    let min_value = 0;
    if value.major.ge(&min_value) && value.minor.ge(&min_value) && value.patch.ge(&min_value) {
        Ok(value)
    } else {
        Err(serde::de::Error::custom(
            "Invalid version should be 0 or greater",
        ))
    }
}

impl std::fmt::Display for Version {
    fn fmt(&self, f: &mut std::fmt::Formatter<'_>) -> std::fmt::Result {
        write!(f, "foo")
    }
}

#[allow(non_camel_case_types)]
#[derive(Debug, PartialEq, Serialize, Deserialize, Clone)]
pub enum ErrorType {
    network,
    media,
    restriction,
    entitlement,
    other,
}

#[derive(Debug, PartialEq, Serialize, Deserialize, Clone)]
pub struct MetricsError {
    pub context: BehavioralMetricContext,
    #[serde(alias = "type")]
    pub error_type: ErrorType,
    pub code: String,
    pub description: String,
    pub visible: bool,
    pub parameters: Option<Vec<Param>>,
    pub durable_app_id: String,
    pub third_party_error: bool,
}
#[derive(Debug, PartialEq, Serialize, Deserialize, Clone)]
pub struct MediaLoadStart {
    pub context: BehavioralMetricContext,
    pub entity_id: String,
}
#[derive(Debug, PartialEq, Serialize, Deserialize, Clone)]
pub struct MediaPlay {
    pub context: BehavioralMetricContext,
    pub entity_id: String,
}
#[derive(Debug, PartialEq, Serialize, Deserialize, Clone)]
pub struct MediaPlaying {
    pub context: BehavioralMetricContext,
    pub entity_id: String,
}
#[derive(Debug, PartialEq, Serialize, Deserialize, Clone)]
pub struct MediaPause {
    pub context: BehavioralMetricContext,
    pub entity_id: String,
}
#[derive(Debug, PartialEq, Serialize, Deserialize, Clone)]
pub struct MediaWaiting {
    pub context: BehavioralMetricContext,
    pub entity_id: String,
}
#[derive(Debug, PartialEq, Serialize, Deserialize, Clone)]
pub struct MediaProgress {
    pub context: BehavioralMetricContext,
    pub entity_id: String,
    pub progress: Option<MediaPositionType>,
}
#[derive(Debug, PartialEq, Serialize, Deserialize, Clone)]
pub struct MediaSeeking {
    pub context: BehavioralMetricContext,
    pub entity_id: String,
    pub target: Option<MediaPositionType>,
}
#[derive(Debug, PartialEq, Serialize, Deserialize, Clone)]
pub struct MediaSeeked {
    pub context: BehavioralMetricContext,
    pub entity_id: String,
    pub position: Option<MediaPositionType>,
}
#[derive(Debug, PartialEq, Serialize, Deserialize, Clone)]
pub struct MediaRateChanged {
    pub context: BehavioralMetricContext,
    pub entity_id: String,
    pub rate: u32,
}
#[derive(Debug, PartialEq, Serialize, Deserialize, Clone)]
pub struct MediaRenditionChanged {
    pub context: BehavioralMetricContext,
    pub entity_id: String,
    pub bitrate: u32,
    pub width: u32,
    pub height: u32,
    pub profile: Option<String>,
}
#[derive(Debug, PartialEq, Serialize, Deserialize, Clone)]
pub struct MediaEnded {
    pub context: BehavioralMetricContext,
    pub entity_id: String,
}

#[derive(Debug, PartialEq, Serialize, Deserialize, Clone)]
pub struct RawBehaviorMetricRequest {
    pub context: BehavioralMetricContext,
    pub value: Value,
}
#[derive(Debug, PartialEq, Serialize, Deserialize, Clone)]
pub enum AppLifecycleState {
    #[serde(rename = "launching")]
    Launching,
    #[serde(rename = "foreground")]
    Foreground,
    #[serde(rename = "background")]
    Background,
    #[serde(rename = "inactive")]
    Inactive,
    #[serde(rename = "suspended")]
    Suspended,
    #[serde(rename = "not_running")]
    NotRunning,
    #[serde(rename = "initializing")]
    Initializing,
    #[serde(rename = "ready")]
    Ready,
}
#[derive(Debug, PartialEq, Serialize, Deserialize, Clone)]
pub struct AppLifecycleStateChange {
    pub context: BehavioralMetricContext,
    pub previous_state: Option<AppLifecycleState>,
    pub new_state: AppLifecycleState,
}
#[derive(Debug, PartialEq, Serialize, Deserialize, Clone)]
pub enum BehavioralMetricPayload {
    Ready(Ready),
    SignIn(SignIn),
    SignOut(SignOut),
    StartContent(StartContent),
    StopContent(StopContent),
    Page(Page),
    Action(Action),
    Error(MetricsError),
    MediaLoadStart(MediaLoadStart),
    MediaPlay(MediaPlay),
    MediaPlaying(MediaPlaying),
    MediaPause(MediaPause),
    MediaWaiting(MediaWaiting),
    MediaProgress(MediaProgress),
    MediaSeeking(MediaSeeking),
    MediaSeeked(MediaSeeked),
    MediaRateChanged(MediaRateChanged),
    MediaRenditionChanged(MediaRenditionChanged),
    MediaEnded(MediaEnded),
    AppStateChange(AppLifecycleStateChange),
    Raw(RawBehaviorMetricRequest),
}

impl BehavioralMetricPayload {
    pub fn update_context(&mut self, context: BehavioralMetricContext) {
        match self {
            Self::Ready(r) => r.context = context,
            Self::SignIn(s) => s.context = context,
            Self::SignOut(s) => s.context = context,
            Self::StartContent(s) => s.context = context,
            Self::StopContent(s) => s.context = context,
            Self::Page(p) => p.context = context,
            Self::Action(a) => a.context = context,
            Self::Error(e) => e.context = context,
            Self::MediaLoadStart(m) => m.context = context,
            Self::MediaPlay(m) => m.context = context,
            Self::MediaPlaying(m) => m.context = context,
            Self::MediaPause(m) => m.context = context,
            Self::MediaWaiting(m) => m.context = context,
            Self::MediaProgress(m) => m.context = context,
            Self::MediaSeeking(m) => m.context = context,
            Self::MediaSeeked(m) => m.context = context,
            Self::MediaRateChanged(m) => m.context = context,
            Self::MediaRenditionChanged(m) => m.context = context,
            Self::MediaEnded(m) => m.context = context,
            Self::AppStateChange(a) => a.context = context,
            Self::Raw(r) => r.context = context,
        }
    }
    pub fn get_context(&self) -> BehavioralMetricContext {
        match self {
            Self::Ready(r) => r.context.clone(),
            Self::SignIn(s) => s.context.clone(),
            Self::SignOut(s) => s.context.clone(),
            Self::StartContent(s) => s.context.clone(),
            Self::StopContent(s) => s.context.clone(),
            Self::Page(p) => p.context.clone(),
            Self::Action(a) => a.context.clone(),
            Self::Error(e) => e.context.clone(),
            Self::MediaLoadStart(m) => m.context.clone(),
            Self::MediaPlay(m) => m.context.clone(),
            Self::MediaPlaying(m) => m.context.clone(),
            Self::MediaPause(m) => m.context.clone(),
            Self::MediaWaiting(m) => m.context.clone(),
            Self::MediaProgress(m) => m.context.clone(),
            Self::MediaSeeking(m) => m.context.clone(),
            Self::MediaSeeked(m) => m.context.clone(),
            Self::MediaRateChanged(m) => m.context.clone(),
            Self::MediaRenditionChanged(m) => m.context.clone(),
            Self::MediaEnded(m) => m.context.clone(),
            Self::AppStateChange(a) => a.context.clone(),
            Self::Raw(r) => r.context.clone(),
        }
    }
}

// <pca>
/*
Operational Metrics. These are metrics that are not directly related to the user's behavior. They are
more related to the operation of the platform itself. These metrics are not sent to the BI system, and
are only used for operational/performance measurement - timers, counters, etc -all of low cardinality.
*/

#[derive(Serialize, Deserialize, Debug, Clone)]
pub struct Counter {
    pub name: String,
    pub value: u64,
    /*
    TODO... this needs to be a map
    */
    pub tags: Option<HashMap<String, String>>,
}
impl Counter {
    pub fn new(name: String, value: u64, tags: Option<HashMap<String, String>>) -> Counter {
        Counter {
            name: format!("{}_counter", name),
            value: value,
            tags: tags,
        }
    }
    pub fn increment(&mut self) {
        self.value += 1;
    }
    pub fn decrement(&mut self) {
        self.value -= 1;
    }
    pub fn set_value(&mut self, value: u64) {
        self.value = value;
    }
    pub fn add(&mut self, value: u64) {
        self.value += value;
    }
    pub fn subtract(&mut self, value: u64) {
        self.value -= value;
    }
    pub fn reset(&mut self) {
        self.value = 0;
    }
    pub fn get(&self) -> u64 {
        self.value
    }
    pub fn tag(&mut self, tag_name: String, tag_value: String) -> () {
        if let Some(my_tags) = self.tags.as_mut() {
            my_tags.insert(tag_name, tag_value);
        } else {
            let mut the_map = HashMap::new();
            the_map.insert(tag_name, tag_value);
            self.tags = Some(the_map);
        }
    }
    pub fn error(&mut self) {
        if let Some(my_tags) = self.tags.as_mut() {
            my_tags.insert("error".to_string(), true.to_string());
        }
    }
    pub fn is_error(&self) -> bool {
        if let Some(my_tags) = &self.tags {
            if let Some(error) = my_tags.get("error") {
                error.parse::<bool>().unwrap_or(false)
            } else {
                false
            }
        } else {
            false
        }
    }
    pub fn to_extn_request(&self) -> OperationalMetricRequest {
        OperationalMetricRequest::Counter(self.clone())
    }
}
#[derive(Serialize, Deserialize, Debug, Clone)]
pub struct Timer {
    pub name: String,
    #[serde(with = "serde_millis")]
    pub start: std::time::Instant,
    #[serde(with = "serde_millis")]
    pub stop: Option<std::time::Instant>,
    /*
    TODO... this needs to be a map
    */
    pub tags: Option<HashMap<String, String>>,
}
impl Timer {
    pub fn start(name: String, tags: Option<HashMap<String, String>>) -> Timer {
        Timer {
            name: format!("{}_timer_ms", name),
            start: std::time::Instant::now(),
            stop: None,
            tags: tags,
        }
    }
    pub fn new(
        name: String,
        start: std::time::Instant,
        tags: Option<HashMap<String, String>>,
    ) -> Timer {
        Timer {
            name: name,
            start: start,
            stop: None,
            tags: tags,
        }
    }
    pub fn stop(&mut self) -> Timer {
        self.stop = Some(std::time::Instant::now());
        Timer::from(self.clone())
    }
    pub fn restart(&mut self) {
        self.start = std::time::Instant::now();
        self.stop = None;
    }
    pub fn elapsed(&self) -> std::time::Duration {
        match self.stop {
            Some(stop) => stop.duration_since(self.start),
            None => self.start.elapsed(),
        }
    }
    pub fn tag(&mut self, tag_name: String, tag_value: String) -> () {
        if let Some(my_tags) = self.tags.as_mut() {
            my_tags.insert(tag_name, tag_value);
        }
    }
    pub fn error(&mut self) {
        if let Some(my_tags) = self.tags.as_mut() {
            my_tags.insert("error".to_string(), true.to_string());
        }
    }

    pub fn to_extn_request(&self) -> OperationalMetricRequest {
        OperationalMetricRequest::Timer(self.clone())
    }
}

static FIREBOLT_RPC_NAME: &str = "firebolt_rpc_call";
impl From<Timer> for OperationalMetricRequest {
    fn from(timer: Timer) -> Self {
        OperationalMetricRequest::Timer(timer)
    }
}

pub fn fb_api_timer(method_name: String, tags: Option<HashMap<String, String>>) -> Timer {
    let timer_tags = match tags {
        Some(mut tags) => {
            tags.insert("method_name".to_string(), method_name);
            tags
        }
        None => {
            let mut the_map = HashMap::new();
            the_map.insert("method_name".to_string(), method_name);
            the_map
        }
    };

    Timer::start(FIREBOLT_RPC_NAME.to_string(), Some(timer_tags))
}
pub fn fb_api_counter(method_name: String, tags: Option<HashMap<String, String>>) -> Counter {
    let counter_tags = match tags {
        Some(mut tags) => {
            tags.insert("method_name".to_string(), method_name);
            tags
        }
        None => {
            let mut the_map = HashMap::new();
            the_map.insert("method_name".to_string(), method_name);
            the_map
        }
    };
    Counter {
        name: FIREBOLT_RPC_NAME.to_string(),
        value: 1,
        tags: Some(counter_tags),
    }
}
#[derive(Debug, Serialize, Deserialize, Clone)]
pub enum OperationalMetricPayload {
    Timer(Timer),
    Counter(Counter),
}
// </pca>

/// all the things that are provided by platform that need to
/// be updated, and eventually in/outjected into/out of a payload
/// These items may (or may not) be available when the ripple
/// process starts, so this service may need a way to wait for the values
/// to become available
/// This design assumes that all of the items will be available at the same times
#[derive(Debug, PartialEq, Serialize, Deserialize, Clone, Default)]
pub struct MetricsContext {
    pub device_language: String,
    pub device_model: String,
    pub device_id: String,
    pub account_id: String,
    pub device_timezone: String,
    pub device_timezone_offset: String,
    pub device_name: String,
    pub platform: String,
    pub os_ver: String,
    pub distribution_tenant_id: String,
    pub device_session_id: String,
    pub mac_address: String,
    pub serial_number: String,
}

#[allow(non_camel_case_types)]
pub enum MetricsContextField {
    device_language,
    device_model,
    device_id,
    account_id,
    device_timezone,
    device_timezone_offset,
    device_name,
    platform,
    os_ver,
    distributor_id,
    session_id,
    mac_address,
    serial_number,
}
impl MetricsContext {
    pub fn new() -> MetricsContext {
        MetricsContext {
            device_language: String::from(""),
            device_model: String::from(""),
            device_id: String::from(""),
            device_timezone: String::from(""),
            device_timezone_offset: String::from(""),
            device_name: String::from(""),
            mac_address: String::from(""),
            serial_number: String::from(""),
            account_id: String::from(""),
            platform: String::from(""),
            os_ver: String::from(""),
            device_session_id: String::from(""),
            distribution_tenant_id: String::from(""),
        }
    }
    pub fn set(&mut self, field: MetricsContextField, value: String) {
        match field {
            MetricsContextField::device_language => self.device_language = value,
            MetricsContextField::device_model => self.device_model = value,
            MetricsContextField::device_id => self.device_id = value,
            MetricsContextField::account_id => self.account_id = value,
            MetricsContextField::device_timezone => self.device_timezone = value.parse().unwrap(),
            MetricsContextField::device_timezone_offset => {
                self.device_timezone_offset = value.parse().unwrap()
            }
            MetricsContextField::platform => self.platform = value,
            MetricsContextField::os_ver => self.os_ver = value,
            MetricsContextField::distributor_id => self.distribution_tenant_id = value,
            MetricsContextField::session_id => self.device_session_id = value,
            MetricsContextField::mac_address => self.mac_address = value,
            MetricsContextField::serial_number => self.serial_number = value,
            MetricsContextField::device_name => self.device_name = value,
        };
    }
}

#[async_trait]
pub trait BehavioralMetricsService {
    async fn send_metric(&mut self, metrics: BehavioralMetricPayload) -> ();
}
#[async_trait]
pub trait ContextualMetricsService {
    async fn update_metrics_context(&mut self, new_context: Option<MetricsContext>) -> ();
}
#[async_trait]
pub trait MetricsManager: Send + Sync {
    async fn send_metric(&mut self, metrics: BehavioralMetricPayload) -> ();
}
#[derive(Debug, PartialEq, Serialize, Deserialize, Clone)]
pub struct BehavioralMetricRequest {
    pub context: Option<MetricsContext>,
    pub payload: BehavioralMetricPayload,
    pub session: AccountSession,
}

impl ExtnPayloadProvider for BehavioralMetricRequest {
    fn get_extn_payload(&self) -> ExtnPayload {
        ExtnPayload::Request(ExtnRequest::BehavioralMetric(self.clone()))
    }

    fn get_from_payload(payload: ExtnPayload) -> Option<BehavioralMetricRequest> {
        if let ExtnPayload::Request(ExtnRequest::BehavioralMetric(r)) = payload {
            return Some(r);
        }

        None
    }

    fn contract() -> RippleContract {
        RippleContract::BehaviorMetrics
    }
}

#[derive(Serialize, Deserialize, Debug, PartialEq, Clone)]
pub enum MetricsResponse {
    None,
    Boolean,
}

impl ExtnPayloadProvider for MetricsResponse {
    fn get_extn_payload(&self) -> ExtnPayload {
        ExtnPayload::Response(ExtnResponse::Value(
            serde_json::to_value(self.clone()).unwrap(),
        ))
    }

    fn get_from_payload(payload: ExtnPayload) -> Option<Self> {
        if let ExtnPayload::Response(ExtnResponse::Value(value)) = payload {
            if let Ok(v) = serde_json::from_value(value) {
                return Some(v);
            }
        }

        None
    }

    fn contract() -> RippleContract {
        RippleContract::BehaviorMetrics
    }
}

#[derive(Serialize, Deserialize, Debug, PartialEq, Clone)]
pub enum MetricsPayload {
    BehaviorMetric(BehavioralMetricPayload, CallContext),
    // <pca>
    //OperationalMetric(TelemetryPayload),
    TelemetryPayload(TelemetryPayload),
    OperationalMetric(OperationalMetricPayload),
    //</pca>
}

#[derive(Serialize, Deserialize, Debug, PartialEq, Clone)]
pub struct MetricsRequest {
    pub payload: MetricsPayload,
    /// Additional info extensions want to send which can be appended to the context of the Metrics data
    pub context: Option<HashMap<String, String>>,
}

impl ExtnPayloadProvider for MetricsRequest {
    fn get_extn_payload(&self) -> ExtnPayload {
        ExtnPayload::Request(ExtnRequest::Metrics(self.clone()))
    }

    fn get_from_payload(payload: ExtnPayload) -> Option<MetricsRequest> {
        if let ExtnPayload::Request(ExtnRequest::Metrics(r)) = payload {
            return Some(r);
        }
        None
    }

    fn contract() -> RippleContract {
        RippleContract::Metrics
    }
}

#[derive(Deserialize, Debug, Clone)]
pub struct ErrorParams {
    #[serde(rename = "type")]
    pub error_type: ErrorType,
    pub code: String,
    pub description: String,
    pub visible: bool,
    pub parameters: Option<Vec<Param>>,
}

impl From<ErrorParams> for ErrorType {
    fn from(params: ErrorParams) -> Self {
        params.error_type
    }
}

#[derive(Debug, Clone)]
pub struct SystemErrorParams {
    pub error_name: String,
    pub component: String,
    pub context: Option<String>,
}

#[cfg(test)]
mod tests {
    use super::*;
    use crate::api::gateway::rpc_gateway_api::ApiProtocol;
    use crate::utils::test_utils::test_extn_payload_provider;
    use serde_json::json;

    #[test]
    fn test_initialize_params() {
        let value = json!({ "version":{"major": 0,"minor": 13,"patch": 0,"readable": "Firebolt Core SDK 0.13.0"}} );
        assert!(InternalInitializeParams::deserialize(value).is_ok());
        let value = json!({ "version":{"major": -1,"minor": 13,"patch": 0,"readable": "Firebolt Core SDK 0.13.0"}} );
        assert!(InternalInitializeParams::deserialize(value).is_err());
        let value = json!({ "version":{"major": 0,"minor": -2,"patch": 0,"readable": "Firebolt Core SDK 0.13.0"}} );
        assert!(InternalInitializeParams::deserialize(value).is_err());
        let value = json!({ "version":{"major": 0,"minor": 0,"patch": -3,"readable": "Firebolt Core SDK 0.13.0"}} );
        assert!(InternalInitializeParams::deserialize(value).is_err());
        let value = json!({ "version":{"major": 0,"minor": 13,"patch": 0,"readable": 1}} );
        assert!(InternalInitializeParams::deserialize(value).is_err());
    }

<<<<<<< HEAD
    // <pca>
    #[test]
    pub fn test_counter() {
        let mut counter = super::Counter::new("test".to_string(), 0, None);
        counter.increment();
        assert_eq!(counter.get(), 1);
        counter.decrement();
        assert_eq!(counter.get(), 0);
        counter.set_value(10);
        assert_eq!(counter.get(), 10);
        counter.add(5);
        assert_eq!(counter.get(), 15);
        counter.subtract(5);
        assert_eq!(counter.get(), 10);
        counter.reset();
        assert_eq!(counter.get(), 0);
    }
    #[test]
    pub fn test_counter_with_tags() {
        let mut counter = super::Counter::new("test".to_string(), 0, None);
        assert_eq!(counter.tags, None);
        counter.tag("tag1".to_string(), "tag1_value".to_string());
        counter.tag("tag2".to_string(), "tag2_value".to_string());
        let mut expected = HashMap::new();
        expected.insert("tag1".to_string(), "tag1_value".to_string());
        expected.insert("tag2".to_string(), "tag2_value".to_string());
        assert_eq!(counter.tags, Some(expected));
    }
    #[test]
    pub fn test_timer() {
        let mut timer = super::Timer::start("test".to_string(), None);
        std::thread::sleep(std::time::Duration::from_millis(101));
        timer.stop();
        assert_eq!(timer.elapsed().as_millis() > 100, true);
        assert_eq!(timer.elapsed().as_millis() < 200, true);
        timer.restart();
        std::thread::sleep(std::time::Duration::from_millis(101));
        timer.stop();
        assert_eq!(timer.elapsed().as_millis() > 100, true);
        assert_eq!(timer.elapsed().as_millis() < 200, true);
    }
    //</pca>
=======
    #[test]
    fn test_extn_request_behavioral_metric() {
        let behavioral_metric_context = BehavioralMetricContext {
            app_id: "test_app_id".to_string(),
            app_version: "test_app_version".to_string(),
            partner_id: "test_partner_id".to_string(),
            app_session_id: "test_app_session_id".to_string(),
            app_user_session_id: Some("test_user_session_id".to_string()),
            durable_app_id: "test_durable_app_id".to_string(),
            governance_state: Some(AppDataGovernanceState {
                data_tags_to_apply: HashSet::new(),
            }),
        };

        let ready_payload = Ready {
            context: behavioral_metric_context,
            ttmu_ms: 100,
        };

        let behavioral_metric_request = BehavioralMetricRequest {
            context: Some(MetricsContext {
                device_language: "en".to_string(),
                device_model: "iPhone".to_string(),
                device_id: "test_device_id".to_string(),
                account_id: "test_account_id".to_string(),
                device_timezone: "GMT".to_string(),
                device_timezone_offset: "+0:00".to_string(),
                device_name: "TestDevice".to_string(),
                platform: "iOS".to_string(),
                os_ver: "14.0".to_string(),
                distribution_tenant_id: "test_distribution_tenant_id".to_string(),
                device_session_id: "test_device_session_id".to_string(),
                mac_address: "test_mac_address".to_string(),
                serial_number: "test_serial_number".to_string(),
            }),
            payload: BehavioralMetricPayload::Ready(ready_payload),
            session: AccountSession {
                id: "test_session_id".to_string(),
                token: "test_token".to_string(),
                account_id: "test_account_id".to_string(),
                device_id: "test_device_id".to_string(),
            },
        };

        let contract_type: RippleContract = RippleContract::BehaviorMetrics;
        test_extn_payload_provider(behavioral_metric_request, contract_type);
    }

    #[test]
    fn test_extn_request_metrics() {
        let behavior_metric_payload = BehavioralMetricPayload::Ready(Ready {
            context: BehavioralMetricContext {
                app_id: "test_app_id".to_string(),
                app_version: "test_app_version".to_string(),
                partner_id: "test_partner_id".to_string(),
                app_session_id: "test_app_session_id".to_string(),
                app_user_session_id: Some("test_user_session_id".to_string()),
                durable_app_id: "test_durable_app_id".to_string(),
                governance_state: Some(AppDataGovernanceState {
                    data_tags_to_apply: HashSet::new(),
                }),
            },
            ttmu_ms: 100,
        });
        let call_context = CallContext {
            session_id: "test_session_id".to_string(),
            request_id: "test_request_id".to_string(),
            app_id: "test_app_id".to_string(),
            call_id: 123,
            protocol: ApiProtocol::Extn,
            method: "some method".to_string(),
            cid: Some("test_cid".to_string()),
            gateway_secure: true,
        };

        let metrics_request = MetricsRequest {
            payload: MetricsPayload::BehaviorMetric(behavior_metric_payload, call_context),
            context: None,
        };

        let contract_type: RippleContract = RippleContract::Metrics;
        test_extn_payload_provider(metrics_request, contract_type);
    }

    #[test]
    fn test_extn_response_metrics() {
        let metrics_response = MetricsResponse::None;
        let contract_type: RippleContract = RippleContract::BehaviorMetrics;
        test_extn_payload_provider(metrics_response, contract_type);
    }
>>>>>>> c3e23fd9
}<|MERGE_RESOLUTION|>--- conflicted
+++ resolved
@@ -796,7 +796,6 @@
         assert!(InternalInitializeParams::deserialize(value).is_err());
     }
 
-<<<<<<< HEAD
     // <pca>
     #[test]
     pub fn test_counter() {
@@ -838,8 +837,7 @@
         assert_eq!(timer.elapsed().as_millis() > 100, true);
         assert_eq!(timer.elapsed().as_millis() < 200, true);
     }
-    //</pca>
-=======
+
     #[test]
     fn test_extn_request_behavioral_metric() {
         let behavioral_metric_context = BehavioralMetricContext {
@@ -930,5 +928,4 @@
         let contract_type: RippleContract = RippleContract::BehaviorMetrics;
         test_extn_payload_provider(metrics_response, contract_type);
     }
->>>>>>> c3e23fd9
 }