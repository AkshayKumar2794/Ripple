--- conflicted
+++ resolved
@@ -200,27 +200,8 @@
 pub enum OperationalMetricRequest {
     Subscribe,
     UnSubscribe,
-<<<<<<< HEAD
     Counter(Counter),
     Timer(Timer),
-=======
-}
-
-impl ExtnPayloadProvider for OperationalMetricRequest {
-    fn get_extn_payload(&self) -> ExtnPayload {
-        ExtnPayload::Request(ExtnRequest::OperationalMetricsRequest(self.clone()))
-    }
-
-    fn get_from_payload(payload: ExtnPayload) -> Option<OperationalMetricRequest> {
-        if let ExtnPayload::Request(ExtnRequest::OperationalMetricsRequest(r)) = payload {
-            return Some(r);
-        }
-        None
-    }
-
-    fn contract() -> RippleContract {
-        RippleContract::OperationalMetricListener
-    }
 }
 
 #[cfg(test)]
@@ -249,5 +230,4 @@
         let contract_type: RippleContract = RippleContract::OperationalMetricListener;
         test_extn_payload_provider(telemetry_payload, contract_type);
     }
->>>>>>> c3e23fd9
 }