--- conflicted
+++ resolved
@@ -82,7 +82,6 @@
 }
 
 #[repr(C)]
-<<<<<<< HEAD
 #[derive(Debug, Serialize, Deserialize, Clone)]
 pub enum AccountSessionResponse {
     AccountSession(AccountSession),
@@ -90,10 +89,7 @@
 }
 
 #[repr(C)]
-#[derive(Debug, Serialize, Deserialize, Clone)]
-=======
 #[derive(Serialize, Deserialize, Clone)]
->>>>>>> 60b0ddcf
 pub struct AccountSession {
     pub id: String,
     pub token: String,
