--- conflicted
+++ resolved
@@ -327,12 +327,9 @@
     AppEvent(AppEventRequest),
     PowerState(SystemPowerState),
     OperationalMetrics(TelemetryPayload),
-<<<<<<< HEAD
+    VoiceGuidanceState(VoiceGuidanceState),
     HdmiConnectionChanged(HdmiConnectionChangedInfo),
     AutoLowLatencyModeSignalChanged(AutoLowLatencyModeSignalChangedInfo),
-=======
-    VoiceGuidanceState(VoiceGuidanceState),
->>>>>>> 92b3ee85
 }
 
 impl ExtnPayloadProvider for ExtnEvent {
