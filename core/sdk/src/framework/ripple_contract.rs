--- conflicted
+++ resolved
@@ -113,23 +113,21 @@
     /// Contract for Main to forward behavior and operational metrics to processors
     Metrics,
     /// Contract for Extensions to recieve Telemetry events from Main
-    TelemetryEventsListener,
+    OperationalMetricListener,
     Storage(StorageAdjective),
     /// Provided by the distributor could be a device extension or a cloud extension.
     /// Distributor gets the ability to configure and customize the generation of
     /// the Session information based on their policies. Used by [crate::api::session::AccountSession]
     Session(SessionAdjective),
+
     RippleContext,
-<<<<<<< HEAD
-    Observability,
-    /*used for examples */
-    Ping,
-=======
     AppCatalog,
     Apps,
     // Runtime ability for a given distributor to turn off a certian feature
     RemoteFeatureControl,
->>>>>>> 0e68f06e
+    Observability,
+    /*used for examples */
+    Ping,
 }
 
 pub trait ContractAdjective: serde::ser::Serialize {
