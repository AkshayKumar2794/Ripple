--- conflicted
+++ resolved
@@ -88,10 +88,8 @@
     Metrics,
     /// Contract for Extensions to recieve Telemetry events from Main
     OperationalMetricListener,
-<<<<<<< HEAD
     /// Contract for Extensions to stand in for a WebSocket server based service provider
     MockWebsocketServer,
-=======
     Storage(StorageAdjective),
     /// Provided by the distributor could be a device extension or a cloud extension.
     /// Distributor gets the ability to configure and customize the generation of
@@ -104,7 +102,6 @@
         SerdeClearString::as_clear_string(self)
     }
     fn get_contract(&self) -> RippleContract;
->>>>>>> 5c602e5d
 }
 
 impl TryFrom<String> for RippleContract {
