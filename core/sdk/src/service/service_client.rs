// Copyright 2023 Comcast Cable Communications Management, LLC
//
// Licensed under the Apache License, Version 2.0 (the "License");
// you may not use this file except in compliance with the License.
// You may obtain a copy of the License at
//
// http://www.apache.org/licenses/LICENSE-2.0
//
// Unless required by applicable law or agreed to in writing, software
// distributed under the License is distributed on an "AS IS" BASIS,
// WITHOUT WARRANTIES OR CONDITIONS OF ANY KIND, either express or implied.
// See the License for the specific language governing permissions and
// limitations under the License.
//
// SPDX-License-Identifier: Apache-2.0
//

use std::collections::HashMap;
use std::sync::{Arc, RwLock};

use crate::api::gateway::rpc_gateway_api::CallContext;
use crate::api::{
    gateway::rpc_gateway_api::{ApiMessage, ApiProtocol},
    manifest::extn_manifest::ExtnSymbol,
};
use crate::extn::extn_id::ExtnId;
use crate::extn::{client::extn_client::ExtnClient, extn_client_message::ExtnMessage};
use crate::processor::rpc_router::RouterState;
use crate::service::service_message::{Id, JsonRpcMessage};
use crate::service::service_rpc_router::route_service_message;
use crate::utils::extn_utils::ExtnStackSize;
#[cfg(any(test, feature = "mock"))]
use crate::utils::mock_utils::get_next_mock_service_response;
use crate::utils::{error::RippleError, ws_utils::WebSocketUtils};
use futures_util::{SinkExt, StreamExt};
use jsonrpsee::core::server::rpc_module::Methods;
use log::{debug, error, info, trace, warn};
use serde_json::Value;
use tokio::sync::{mpsc, oneshot};
use tokio::sync::{mpsc::Sender as MSender, oneshot::Sender as OSender};
use tokio_tungstenite::tungstenite::Message;
use uuid::Uuid;

use super::service_message::ServiceMessage;
#[derive(Debug, Clone, Default)]
pub struct ServiceClient {
    pub service_sender: Option<MSender<ServiceMessage>>,
    pub service_router: Arc<RwLock<RouterState>>,
    response_processors: Arc<RwLock<HashMap<String, OSender<ServiceMessage>>>>,
    pub extn_client: Option<ExtnClient>,
    // TBD: Remove this field after implementing service.register API call.
    pub service_id: Option<ExtnId>,
}

pub struct ServiceClientBuilder {
    extn_symbol: Option<ExtnSymbol>,
}

impl Default for ServiceClientBuilder {
    fn default() -> Self {
        Self::new()
    }
}

impl ServiceClientBuilder {
    pub fn new() -> Self {
        Self { extn_symbol: None }
    }

    pub fn with_extension(mut self, symbol: ExtnSymbol) -> Self {
        self.extn_symbol = Some(symbol);
        self
    }

    pub fn build(
        self,
    ) -> (
        ServiceClient,
        Option<mpsc::Receiver<ApiMessage>>,
        Option<mpsc::Receiver<ServiceMessage>>,
    ) {
        let service_router = Arc::new(RwLock::new(RouterState::new()));
        let (service_sender, service_tr) = mpsc::channel::<ServiceMessage>(32);

        if let Some(symbol) = self.extn_symbol {
            let (extn_client, ext_tr) = ExtnClient::new_extn(symbol.clone());
            (
                ServiceClient {
                    service_sender: Some(service_sender),
                    service_router,
                    extn_client: Some(extn_client),
                    service_id: Some(ExtnId::try_from(symbol.id.clone()).unwrap()),
                    response_processors: Arc::new(RwLock::new(HashMap::new())),
                },
                Some(ext_tr),
                Some(service_tr),
            )
        } else {
            (
                ServiceClient {
                    service_sender: Some(service_sender),
                    service_router,
                    extn_client: None,
                    service_id: None,
                    response_processors: Arc::new(RwLock::new(HashMap::new())),
                },
                None,
                Some(service_tr),
            )
        }
    }
}

impl ServiceClient {
    pub fn builder() -> ServiceClientBuilder {
        ServiceClientBuilder::new()
    }

    pub fn set_service_rpc_route(&mut self, methods: Methods) -> Result<(), RippleError> {
        let service_routes = self.service_router.write().unwrap();
        service_routes.update_methods(methods.clone());
        Ok(())
    }

    pub fn get_service_router_state(&self) -> RouterState {
        self.service_router.read().unwrap().clone()
    }

    /// Initializes the service client, handling both extension and service messages.
    pub async fn initialize(
        &self,
        mut outbound_extn_rx: Option<mpsc::Receiver<ApiMessage>>,
        outbound_service_rx: Option<mpsc::Receiver<ServiceMessage>>,
    ) {
        debug!("Starting Service Client initialize");
        let service_id = self.service_id.clone().unwrap();
        let base_path = std::env::var("RIPPLE_SERVICE_HANDSHAKE_PATH")
            .unwrap_or_else(|_| "127.0.0.1:3474".to_string());
        let path = tokio_tungstenite::tungstenite::http::Uri::builder()
            .scheme("ws")
            .authority(base_path.as_str())
            .path_and_query(format!("/?service_handshake={}", service_id))
            .build()
            .unwrap()
            .to_string();

        let mut outbound_service_rx = match outbound_service_rx {
            Some(rx) => rx,
            None => {
                error!("No service receiver provided to ServiceClient::initialize");
                return;
            }
        };

        if let Ok((mut ws_tx, mut ws_rx)) = WebSocketUtils::get_ws_stream(&path, None).await {
            let handle_ws_message = |msg: Message| {
                if let Message::Text(message) = msg.clone() {
                    // Service message
                    if let Ok(sm) = serde_json::from_str::<ServiceMessage>(&message) {
                        match sm.message {
                            JsonRpcMessage::Request(ref _json_rpc_request) => {
                                if let Some(sender) = &self.service_sender {
                                    route_service_message(
                                        sender,
                                        &self.service_router.read().unwrap(),
                                        sm.clone(),
                                    )
                                    .unwrap_or_else(|e| {
                                        error!("Error handling service message: {:?}", e);
                                    })
                                } else {
                                    error!("Service sender is not available");
                                }
                            }
                            JsonRpcMessage::Notification(_json_rpc_notification) => todo!(),
                            JsonRpcMessage::Success(ref json_rpc_success) => {
                                debug!(
                                    "Received Service Success: {:?} context {:?}",
                                    json_rpc_success,
                                    sm.context.clone().unwrap()
                                );
                                self.send_service_response(sm.clone());
                            }
                            JsonRpcMessage::Error(ref json_rpc_error) => {
                                error!("Received Service Error: {:?}", json_rpc_error);
                                let mut service_message = sm.clone();
                                service_message.message =
                                    JsonRpcMessage::Error(json_rpc_error.clone());
                                self.send_service_response(service_message.clone());
                            }
                        }

                    // Extension message
                    } else if let Ok(extn_message) = ExtnMessage::try_from(message) {
                        if let Some(extn_client) = &self.extn_client {
                            extn_client.handle_message(extn_message);
                        } else {
                            warn!("Received extension message but no extn_client present");
                        }
                    };
                } else if let Message::Close(_) = msg {
                    info!("Received Close message, exiting initialize");
                    return false;
                } else {
                    warn!("Received unexpected message: {:?}", msg);
                }
                true
            };
            tokio::pin! {
                let read_pin = ws_rx.next();
            }

            loop {
                tokio::select! {
                    Some(value) = &mut read_pin => {
                        match value {
                            Ok(msg) => {
                                if !handle_ws_message(msg) {
                                     break;
                                }
                            }
                            Err(e) => {
                                error!("Service Websocket error on read {:?}", e);
                                break;
                            }
                        }
                    },
                    Some(request) = async {
                        match outbound_extn_rx.as_mut() {
                            Some(rx) => rx.recv().await,
                            None => None,
                        }
                    }, if outbound_extn_rx.is_some() => {
                        trace!("IEC send: {:?}", request.jsonrpc_msg);
                        let _feed = ws_tx.feed(Message::Text(request.jsonrpc_msg)).await;
                        let _flush = ws_tx.flush().await;
                    }
                    Some(request) = outbound_service_rx.recv() => {
                        trace!("Service Message send: {:?}", request);
                        let _feed = ws_tx.feed(Message::Text(request.into())).await;
                        let _flush = ws_tx.flush().await;
                    }
                }
            }
        }
        debug!("Initialize Ended Abruptly");
    }

    fn send_service_response(&self, sm: ServiceMessage) {
        if let Some(context) = &sm.context {
            if let Some(Value::String(id)) = context
                .get("context")
                .and_then(|c| c.as_array())
                .and_then(|a| a.first())
            {
                if let Some(processor) = self.response_processors.write().unwrap().remove(id) {
                    if let Err(e) = processor.send(sm) {
                        error!("Failed to send service response: {:?}", e);
                    }
                } else {
                    warn!("No processor found for id: {}", id);
                }
            } else {
                warn!("Context does not contain a valid sender_id");
            }
        } else {
            warn!("Service message context is None");
        }
    }

    pub fn get_extn_client(&self) -> Option<ExtnClient> {
        self.extn_client.clone()
    }
    pub fn get_service_sender(&self) -> Option<MSender<ServiceMessage>> {
        self.service_sender.clone()
    }
    pub fn get_service_router(&self) -> Arc<RwLock<RouterState>> {
        self.service_router.clone()
    }
    pub fn get_stack_size(&self) -> Option<ExtnStackSize> {
        self.extn_client.as_ref().and_then(|ec| ec.get_stack_size())
    }

    #[allow(unused_variables)]
    pub async fn request_with_timeout_main(
        &mut self,
        method: String,
        params: Option<Value>,
        ctx: &CallContext,
        timeout_in_msecs: u64,
        service_id: String,
    ) -> Result<ServiceMessage, RippleError> {
        #[cfg(all(not(feature = "mock"), not(test)))]
        {
            let resp = tokio::time::timeout(
                std::time::Duration::from_millis(timeout_in_msecs),
                self.send_rpc_main(method, params, ctx, service_id),
            )
            .await;

            match resp {
                Ok(Ok(message)) => Ok(message),
                Ok(Err(e)) => Err(e),
                Err(_) => Err(RippleError::TimeoutError),
            }
        }
        // if mock is enabled for testing
        #[cfg(any(test, feature = "mock"))]
        {
            // Get the mock response using the ctx_id
            let ctx_id = ctx.get_id();
            if let Some(response) = get_next_mock_service_response(ctx_id) {
                return response;
            }

            // If no mock response found or no test_context provided
            Err(RippleError::TimeoutError)
        }
    }

    pub async fn send_rpc_main(
        &mut self,
        method: String,
        params: Option<Value>,
        ctx: &CallContext,
        service_id: String,
    ) -> Result<ServiceMessage, RippleError> {
        let id = uuid::Uuid::new_v4().to_string();
        let (tx, rx) = oneshot::channel();
        add_single_processor(id.clone(), Some(tx), self.response_processors.clone());

        let mut service_request =
            ServiceMessage::new_request(method.to_owned(), params, Id::String(id.clone()));

        let mut context = ctx.clone();
        context.protocol = ApiProtocol::Service;
        let vec = vec![id, service_id];
        context.context = vec;

        let service_message_context = serde_json::to_value(context).unwrap();
        service_request.set_context(Some(service_message_context));

        if let Some(sender) = &self.service_sender {
            match sender.try_send(service_request) {
                Ok(_) => {
                    if let Ok(r) = rx.await {
                        return Ok(r);
                    }
                    Err(RippleError::ExtnError)
                }
                Err(e) => {
                    error!("Error sending service request: {:?}", e);
                    Err(RippleError::ServiceError)
                }
            }
        } else {
            error!("Service sender is not available");
            Err(RippleError::ServiceError)
        }
    }

    fn get_default_service_call_context(method: String) -> CallContext {
        CallContext::new(
            Uuid::new_v4().to_string(),
            Uuid::new_v4().to_string(),
            "internal".into(),
            1,
            crate::api::gateway::rpc_gateway_api::ApiProtocol::Service,
            method.clone(),
            None,
            false,
        )
    }
    pub fn request_transient(
        &self,
        method: String,
<<<<<<< HEAD
        ctx: Option<&CallContext>,
=======
        params: Option<Value>,
        ctx: &CallContext,
>>>>>>> a8b1db72
        service_id: String,
    ) -> Result<String, RippleError> {
        // if ctx is None, create a default CallContext using get_default_service_call_context
        let default_ctx;
        let ctx = match ctx {
            Some(c) => c,
            None => {
                default_ctx = Self::get_default_service_call_context(method.clone());
                &default_ctx
            }
        };

        let id = Uuid::new_v4().to_string();
        let mut service_request =
            ServiceMessage::new_request(method.to_owned(), params, Id::String(id.clone()));
        let mut context = ctx.clone();
        context.protocol = ApiProtocol::Service;
        let vec = vec![id.clone(), service_id];
        context.context = vec;
        let service_message_context = serde_json::to_value(context).unwrap();
        service_request.set_context(Some(service_message_context));
        if let Some(sender) = &self.service_sender {
            match sender.try_send(service_request) {
                Ok(_) => Ok(id),
                Err(e) => {
                    error!("Error sending service request: {:?}", e);
                    Err(RippleError::ServiceError)
                }
            }
        } else {
            error!("Service sender is not available");
            Err(RippleError::ServiceError)
        }
    }
}

fn add_single_processor<P>(id: String, processor: Option<P>, map: Arc<RwLock<HashMap<String, P>>>) {
    if let Some(processor) = processor {
        let mut processor_state = map.write().unwrap();
        processor_state.insert(id, processor);
    }
}

#[cfg(test)]
pub mod tests {
    use crate::api::gateway::rpc_gateway_api::ApiProtocol;
    #[cfg(test)]
    use crate::{
        extn::extn_id::ExtnId, service::service_client::CallContext,
        service::service_message::ServiceMessage, utils::error::RippleError,
        utils::mock_utils::queue_mock_service_response, uuid::Uuid,
    };
    use serde_json::json;
    use tokio::sync::mpsc::Sender;

    use super::*;
    #[cfg(test)]
    pub trait Mockable {
        fn mock() -> ServiceClient
        where
            Self: Sized;
        fn mock_with_params(
            service_sender: Option<Sender<ServiceMessage>>,
            service_rpc_router: Arc<RwLock<RouterState>>,
            response_processors: Arc<RwLock<HashMap<String, oneshot::Sender<ServiceMessage>>>>,
            extn_client: Option<ExtnClient>,
        ) -> ServiceClient
        where
            Self: Sized;
    }

    #[cfg(test)]
    impl Mockable for ServiceClient {
        fn mock() -> ServiceClient {
            let service_router = Arc::new(RwLock::new(RouterState::new()));
            let (service_sender, _service_tr) = mpsc::channel::<ServiceMessage>(32);
            ServiceClient {
                service_sender: Some(service_sender),
                service_router,
                extn_client: None,
                service_id: Some(
                    ExtnId::try_from("ripple:channel:gateway:service1".to_string()).unwrap(),
                ),
                response_processors: Arc::new(RwLock::new(HashMap::new())),
            }
        }

        fn mock_with_params(
            _service_sender: Option<Sender<ServiceMessage>>,
            _service_rpc_router: Arc<RwLock<RouterState>>,
            _response_processors: Arc<RwLock<HashMap<String, oneshot::Sender<ServiceMessage>>>>,
            _extn_client: Option<ExtnClient>,
        ) -> ServiceClient
        where
            Self: Sized,
        {
            todo!()
        }
    }

    #[tokio::test(flavor = "multi_thread")]
    async fn test_request_with_timeout() {
        let mut client = ServiceClient::mock();
        let id = Uuid::new_v4().to_string();
        queue_mock_service_response(
            &id,
            Ok(ServiceMessage::new_success(
                json!({"result": "success"}),
                Id::Null,
            )),
        );

        let context = CallContext::new(
            id.to_string(),
            "test_method".to_string(),
            "app1".to_string(),
            123122_u64,
            ApiProtocol::Service,
            "method.1".to_string(),
            None,
            false,
        );
        let result: Result<ServiceMessage, RippleError> = client
            .request_with_timeout_main("method.1".to_string(), None, &context, 5000, id)
            .await;
        println!("result: {:?}", result);
        assert!(result.is_ok());
    }
}<|MERGE_RESOLUTION|>--- conflicted
+++ resolved
@@ -374,12 +374,8 @@
     pub fn request_transient(
         &self,
         method: String,
-<<<<<<< HEAD
+        params: Option<Value>,
         ctx: Option<&CallContext>,
-=======
-        params: Option<Value>,
-        ctx: &CallContext,
->>>>>>> a8b1db72
         service_id: String,
     ) -> Result<String, RippleError> {
         // if ctx is None, create a default CallContext using get_default_service_call_context
