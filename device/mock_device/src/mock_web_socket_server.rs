--- conflicted
+++ resolved
@@ -388,23 +388,16 @@
                 if self.config.activate_all_plugins
                     && request.method.contains("Controller.1.status")
                 {
-<<<<<<< HEAD
                     let callsign = match request.method.split('@').last() {
                         Some(callsign) => callsign.trim_matches(|c| c == '"' || c == '}'),
                         None => "",
                     };
 
-                    return Some(vec![ResponseSink {
-                        delay: 0,
-                        data: json!({"jsonrpc": "2.0", "id": id, "result": [{"state": "activated", "callsign": callsign}]}),
-=======
-                    let callsign = request.method.split('@').last().unwrap();
                     let classname = callsign.split('.').last().unwrap();
                     debug!("activating plugin: {}, with params: {:?} for callsign: {classname} and callsign: {callsign}", request.method, request.params);
                     return Some(vec![ResponseSink {
                         delay: 0,
                         data: json!({"jsonrpc":"2.0","id":id,"result":[{"callsign": callsign,"classname":classname,"state":"activated", "locator": "mock_thunder"}]}),
->>>>>>> 71d659a1
                     }]);
                 } else if let Some(v) = self.responses_for_key_v2(&request) {
                     if v.events.is_some() {
@@ -662,28 +655,16 @@
         .expect("connection to server was closed")
         .expect("error in server response");
 
-<<<<<<< HEAD
-        // let expected = json!({
+        // let expected = Message::Text(json!({
         //     "id":1,
         //     "jsonrpc":"2.0".to_owned(),
         //     "error":{
         //         "code":-32001,
-        //         "message":"not found".to_owned()
+        //         "message":format!("mock data for request:SomeOthermethod , params: {:?} not found", Some(params))
         //     }
-        // });
-        // assert!(json_response_validator(&response, &expected));
-=======
-        let expected = Message::Text(json!({
-            "id":1,
-            "jsonrpc":"2.0".to_owned(),
-            "error":{
-                "code":-32001,
-                "message":format!("mock data for request:SomeOthermethod , params: {:?} not found", Some(params))
-            }
-        }).to_string());
-
-        assert_eq!(&response, &expected);
->>>>>>> 71d659a1
+        // }).to_string());
+
+        // assert_eq!(&response, &expected);
 
         let response =
             request_response_with_timeout(server, Message::Text(json!({"jsonrpc": "2.0", "id":1,"method": "Controller.1.status@org.rdk.SomeThunderApi" }).to_string()))
@@ -692,17 +673,6 @@
                 .expect("connection to server was closed")
                 .expect("error in server response");
 
-<<<<<<< HEAD
-        let expected = json!({
-            "id":1,
-            "jsonrpc":"2.0".to_owned(),
-            "result":[{
-                "state":"activated".to_owned(),
-                "callsign": "org.rdk.SomeThunderApi".to_owned()
-            }]
-        });
-        assert!(json_response_validator(&response, &expected));
-=======
         let expected = Message::Text(
             json!({
                 "id":1,
@@ -717,6 +687,5 @@
             .to_string(),
         );
         assert_eq!(&response, &expected);
->>>>>>> 71d659a1
     }
 }