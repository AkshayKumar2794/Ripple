--- conflicted
+++ resolved
@@ -35,25 +35,20 @@
     "tree_magic_mini",
     "rstest"
 ]
-local_dev=[]
 
 [dependencies]
-#base64.workspace = true
+tokio-tungstenite = { workspace = true, features = ["native-tls"] }
 base64 = { workspace = true, default-features = false, features=["alloc"] }
 ripple_tdk = { path = "../../core/tdk" }
 ripple_sdk.workspace = true
-
+regex.workspace = true
 jsonrpsee = { workspace = true, features = ["macros", "ws-client"] }
 serde.workspace = true
+serde_json.workspace = true
 url.workspace = true
-<<<<<<< HEAD
-regex.workspace = true
-=======
-serde_json.workspace = true
 futures-channel.workspace = true
 futures.workspace = true
 
->>>>>>> d854dd41
 strum = { version = "0.24", default-features = false }
 strum_macros = "0.24"
 pact_consumer = { version = "1.0.0", optional = true }
@@ -65,14 +60,8 @@
 home = { version = "=0.5.5", optional = true }
 tree_magic_mini = { version = "=3.0.3", optional = true }
 rstest = { version = "0.18.2", optional = true, default-features = false }
-tokio-tungstenite = { workspace = true, features = ["handshake"] }
-futures-util = { version = "0.3.28", features = ["sink", "std"], default-features = false}
 
 [dev-dependencies]
+
 ripple_sdk = { path = "../../core/sdk", features = ["tdk"] }
-<<<<<<< HEAD
-regex =  {workspace = true, features = ["std","unicode-perl"], default-features = false}
-
-=======
-rstest = "0.18.0"
->>>>>>> d854dd41
+rstest = "0.18.2"