--- conflicted
+++ resolved
@@ -472,7 +472,6 @@
 #[cfg(test)]
 mod tests {
     use super::*;
-<<<<<<< HEAD
     // use crate::tests::thunder_client_pool_test_utility::{
     //     CustomMethodHandler, MockWebSocketServer,
     // };
@@ -503,6 +502,7 @@
     //         None,
     //         Some(Arc::new(ThunderConnectionState::new())),
     //         1,
+    //         false,
     //     )
     //     .await;
     //     assert!(controller_pool.is_ok());
@@ -526,6 +526,7 @@
     //         Some(plugin_manager_tx_clone),
     //         Some(Arc::new(ThunderConnectionState::new())),
     //         4,
+    //         false,
     //     )
     //     .await;
     //     assert!(client.is_ok());
@@ -566,104 +567,6 @@
     //     sleep(Duration::from_secs(1)).await;
     //     server_task.abort();
     // }
-=======
-    use crate::client::thunder_client_pool::ThunderClientPool;
-    use crate::tests::thunder_client_pool_test_utility::{
-        CustomMethodHandler, MockWebSocketServer,
-    };
-    use crate::thunder_state::ThunderConnectionState;
-    use ripple_sdk::tokio::time::{sleep, Duration};
-    use std::sync::Arc;
-    use url::Url;
-
-    #[tokio::test]
-    async fn test_plugin_manager_start_and_message_handling() {
-        // Using the default method handler from tests::thunder_client_pool_test_utility
-        // This can be replaced with a custom method handler, if needed
-        let custom_method_handler = Arc::new(CustomMethodHandler);
-        let custom_method_handler_c = custom_method_handler.clone();
-
-        let server_task = tokio::spawn(async {
-            let mock_server = MockWebSocketServer::new("127.0.0.1:8081", custom_method_handler_c);
-            mock_server.start().await;
-        });
-
-        // Wait for the server to start
-        sleep(Duration::from_secs(1)).await;
-
-        let url = Url::parse("ws://127.0.0.1:8081/jsonrpc").unwrap();
-
-        let controller_pool = ThunderClientPool::start(
-            url.clone(),
-            None,
-            Some(Arc::new(ThunderConnectionState::new())),
-            1,
-            false,
-        )
-        .await;
-        assert!(controller_pool.is_ok());
-
-        let controller_pool = controller_pool.unwrap();
-
-        let expected_plugins = ThunderPluginBootParam {
-            expected: ThunderPluginParam::None,
-            activate_on_boot: ThunderPluginParam::None,
-        };
-
-        // Start the plugin manager
-        let plugin_manager_tx =
-            PluginManager::start(Box::new(controller_pool), expected_plugins).await;
-
-        let (plugin_manager_tx_clone, _) = plugin_manager_tx.clone();
-
-        // Start the ThunderClientPool
-        let client = ThunderClientPool::start(
-            url,
-            Some(plugin_manager_tx_clone),
-            Some(Arc::new(ThunderConnectionState::new())),
-            4,
-            false,
-        )
-        .await;
-        assert!(client.is_ok());
-
-        // 1. test PluginManagerCommand::StateChangeEvent command
-        let (plugin_manager_tx_clone, _) = plugin_manager_tx.clone();
-        let msg = PluginManagerCommand::StateChangeEvent(PluginStateChangeEvent {
-            callsign: "org.rdk.Controller".to_string(),
-            state: PluginState::Activated,
-        });
-        mpsc_send_and_log(&plugin_manager_tx_clone, msg, "StateChangeEvent").await;
-
-        // 2. test PluginManagerCommand::ActivatePluginIfNeeded command
-        let (tx, _rx) = oneshot::channel::<PluginActivatedResult>();
-        let (plugin_manager_tx_clone, _) = plugin_manager_tx.clone();
-        let msg = PluginManagerCommand::ActivatePluginIfNeeded {
-            callsign: "org.rdk.Controller".to_string(),
-            tx,
-        };
-        mpsc_send_and_log(&plugin_manager_tx_clone, msg, "ActivatePluginIfNeeded").await;
-
-        // 3. test PluginManagerCommand::WaitForActivation command
-        let (tx, _rx) = oneshot::channel::<PluginActivatedResult>();
-        let (plugin_manager_tx_clone, _) = plugin_manager_tx.clone();
-        let msg = PluginManagerCommand::WaitForActivation {
-            callsign: "org.rdk.Controller".to_string(),
-            tx,
-        };
-        mpsc_send_and_log(&plugin_manager_tx_clone, msg, "WaitForActivation").await;
-
-        // 4. test PluginManagerCommand::ReactivatePluginState command
-        let (tx, _rx) = oneshot::channel::<PluginActivatedResult>();
-        let (plugin_manager_tx_clone, _) = plugin_manager_tx.clone();
-        let msg = PluginManagerCommand::ReactivatePluginState { tx };
-        mpsc_send_and_log(&plugin_manager_tx_clone, msg, "ReactivatePluginState").await;
-
-        // Wait for a moment and stop the server
-        sleep(Duration::from_secs(1)).await;
-        server_task.abort();
-    }
->>>>>>> fd838798
     // test PluginStatus
     #[test]
     fn test_plugin_status() {
