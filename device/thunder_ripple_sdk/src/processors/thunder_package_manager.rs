--- conflicted
+++ resolved
@@ -377,21 +377,13 @@
         }
     }
 
-<<<<<<< HEAD
-    pub async fn init(state: ThunderPackageManagerState) -> bool {
-=======
     pub async fn init(state: ThunderPackageManagerState, req: ExtnMessage) -> bool {
->>>>>>> 2063510b
         let (sub_tx, mut sub_rx) = mpsc::channel::<DeviceResponseMessage>(32);
 
         debug!("ThunderPackageManagerRequestProcessor::init: Starting listener loop");
 
-<<<<<<< HEAD
-        let s = state.clone();
-=======
         Self::poll_pm(state.thunder_state.clone()).await;
         let state_for_event_handler = state.clone();
->>>>>>> 2063510b
         tokio::spawn(async move {
             while let Some(message) = sub_rx.recv().await {
                 debug!(
@@ -426,11 +418,7 @@
                             AppData::new(operation_status.version.clone()),
                         );
                         Self::add_or_remove_operation(
-<<<<<<< HEAD
-                            s.clone(),
-=======
                             state_for_event_handler.clone(),
->>>>>>> 2063510b
                             operation_status.handle,
                             operation,
                             Some(operation_status.status),
@@ -474,10 +462,6 @@
                 sub_tx,
             )
             .await;
-<<<<<<< HEAD
-
-        true
-=======
         Self::ack(state.thunder_state.get_client(), req)
             .await
             .is_ok()
@@ -497,7 +481,6 @@
                 thread::sleep(poll_time);
             }
         }
->>>>>>> 2063510b
     }
 
     // add_or_remove_operation: Adds or removes an active operation to/from the map depending on whether or not it already existed.
@@ -1039,15 +1022,10 @@
         extracted_message: Self::VALUE,
     ) -> bool {
         match extracted_message {
-<<<<<<< HEAD
-            AppsRequest::Init => Self::init(state).await,
-            AppsRequest::GetApps(id) => Self::get_apps(state.thunder_state.clone(), msg, id).await,
-=======
             AppsRequest::Init => Self::init(state, msg).await,
             AppsRequest::GetInstalledApps(id) => {
                 Self::get_apps(state.thunder_state.clone(), msg, id).await
             }
->>>>>>> 2063510b
             AppsRequest::InstallApp(app) => Self::install_app(state.clone(), msg, app).await,
             AppsRequest::UninstallApp(app) => Self::uninstall_app(state.clone(), msg, app).await,
             AppsRequest::GetFireboltPermissions(app_id) => {
